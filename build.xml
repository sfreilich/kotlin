<project name="Kotlin" default="dist">
    <include file="jslib_files.xml" />

    <property file="resources/kotlinManifest.properties"/>

    <!-- Set to false to disable proguard run on kotlin-compiler.jar. Speeds up the build -->
    <property name="shrink" value="true"/>
    <!-- Set to false to disable compiler's @NotNull assertions. Speeds up the build -->
    <property name="generate.assertions" value="true"/>
    <!-- Set to false to disable compiler's javadoc generation. Speeds up the build -->
    <property name="generate.javadoc" value="true"/>

    <property name="max.heap.size.for.forked.jvm" value="1024m"/>

    <property name="bootstrap.home" value="dependencies/bootstrap-compiler"/>
    <property name="bootstrap.compiler.home" value="${bootstrap.home}/Kotlin/kotlinc"/>
    <property name="bootstrap.runtime" value="${bootstrap.compiler.home}/lib/kotlin-runtime.jar"/>

    <!-- TODO: temporary, remove "else" after bootstrap -->
    <condition property="bootstrap.reflect"
               value="${bootstrap.compiler.home}/lib/kotlin-reflect.jar"
               else="${bootstrap.runtime}">
        <available file="${bootstrap.compiler.home}/lib/kotlin-reflect.jar"/>
    </condition>

    <property name="output" value="${basedir}/dist"/>
    <property name="kotlin-home" value="${output}/kotlinc"/>
    <property name="build.number" value="snapshot"/>
    <property name="bootstrap.build.no.tests" value="false"/>
    <property name="idea.sdk" value="${basedir}/ideaSDK"/>
    <property name="protobuf.jar" value="${idea.sdk}/lib/protobuf-2.5.0.jar"/>
    <property name="protobuf-lite.jar" value="${basedir}/dependencies/protobuf-2.5.0-lite.jar"/>
    <property name="javax.inject.jar" value="${basedir}/lib/javax.inject.jar"/>

    <property name="java.target" value="1.6"/>

    <property name="external.annotations.path" value="${basedir}/annotations"/>

    <property name="dependencies.dir" value="${basedir}/dependencies"/>

    <condition property="bootstrap.or.local.build" value="true">
        <or>
            <istrue value="${bootstrap.build.no.tests}"/>
            <not>
                <isset property="teamcity.version"/>
            </not>
        </or>
    </condition>

    <!--
    The compiler produced on the first step of the build (Bootstrap No Tests) is only guaranteed to work against the OLD runtime
    located in dependencies/bootstrap-compiler/.../kotlin-runtime.jar, because the newly built compiler is just a Kotlin application,
    compiled by the old compiler with the old runtime in classpath. If you advance the ABI version, the newly built compiler will NOT work
    against the runtime it will produce on its own because they have different ABI versions.
    So on the first step of bootstrap we copy that runtime to kotlin-runtime-internal-bootstrap.jar (see 'compiler' target) and change
    the compiler classpath accordingly. On the second step this is believed to be not required, because there are
    little to no differences between the new and the newest runtime.
    -->
    <condition property="compiler.manifest.class.path"
               value="kotlin-runtime-internal-bootstrap.jar kotlin-reflect-internal-bootstrap.jar"
               else="kotlin-runtime.jar kotlin-reflect.jar">
        <istrue value="${bootstrap.or.local.build}"/>
    </condition>

    <path id="classpath">
        <file file="${bootstrap.runtime}"/>
        <fileset dir="${idea.sdk}" includes="core/*.jar"/>
        <pathelement location="${protobuf.jar}"/>

        <fileset dir="${basedir}/lib" includes="**/*.jar"/>
        <fileset dir="${dependencies.dir}" includes="jline.jar"/>
        <fileset dir="${dependencies.dir}" includes="jansi.jar"/>
        <fileset dir="${dependencies.dir}" includes="cli-parser-1.1.1.jar"/>
        <fileset dir="${basedir}/ideaSDK/jps" includes="jps-model.jar"/>
    </path>

    <typedef resource="org/jetbrains/kotlin/ant/antlib.xml" classpath="${bootstrap.compiler.home}/lib/kotlin-ant.jar"/>
    <taskdef resource="net/sf/antcontrib/antcontrib.properties" classpath="${dependencies.dir}/ant-contrib.jar"/>

    <taskdef name="javac2" classname="org.apache.tools.ant.taskdefs.Javac"/>
    <if>
        <istrue value="${generate.assertions}"/>
        <then>
            <path id="javac2.classpath">
                <pathelement location="${idea.sdk}/lib/javac2.jar"/>
                <pathelement location="${idea.sdk}/lib/asm-all.jar"/>
            </path>
            <taskdef name="javac2" classname="com.intellij.ant.Javac2" classpathref="javac2.classpath"/>
            <echo message="Use javac2 from Idea lib"/>
        </then>
        <else>
            <echo message="Use default javac compiler"/>
        </else>
    </if>

    <dirset id="compilerSources.dirset" dir="${basedir}/">
        <include name="core/descriptors/src"/>
        <include name="core/serialization/src"/>
        <include name="core/descriptor.loader.java/src"/>
        <include name="core/serialization.js/src"/>
        <include name="core/serialization.jvm/src"/>
        <include name="core/util.runtime/src"/>
        <include name="compiler/frontend/src"/>
        <include name="compiler/frontend.java/src"/>
        <include name="compiler/backend-common/src"/>
        <include name="compiler/backend/src"/>
        <include name="compiler/cli/src"/>
        <include name="compiler/cli/cli-common/src"/>
        <include name="compiler/util/src"/>
        <include name="compiler/light-classes/src"/>
        <include name="compiler/plugin-api/src"/>
        <include name="compiler/builtins-serializer/src"/>
        <include name="js/js.dart-ast/src"/>
        <include name="js/js.translator/src"/>
        <include name="js/js.frontend/src"/>
        <include name="js/js.inliner/src"/>
        <include name="js/js.parser/src"/>
        <include name="js/js.serializer/src"/>
    </dirset>

    <property name="idea.out" value="${basedir}/out/production"/>
    <patternset id="compilerClassesFromIDEA.fileset">
        <include name="frontend/**"/>
        <include name="descriptors/**"/>
        <include name="serialization/**"/>
        <include name="descriptor.loader.java/**"/>
        <include name="frontend.java/**"/>
        <include name="serialization.js/**"/>
        <include name="serialization.jvm/**"/>
        <include name="backend/**"/>
        <include name="backend-common/**"/>
        <include name="cli/**"/>
        <include name="cli-common/**"/>
        <include name="util/**"/>
        <include name="util.runtime/**"/>
        <include name="light-classes/**"/>
        <include name="plugin-api/**"/>
        <include name="builtins-serializer/**"/>
        <include name="js.dart-ast/**"/>
        <include name="js.translator/**"/>
        <include name="js.frontend/**"/>
        <include name="js.inliner/**"/>
        <include name="js.parser/**"/>
        <include name="js.serializer/**"/>
    </patternset>

    <path id="compilerSources.path">
        <dirset refid="compilerSources.dirset"/>
    </path>

    <path id="preloaderSources.path">
        <dirset dir="compiler/preloader/src"/>
    </path>

    <macrodef name="cleandir">
        <attribute name="dir"/>

        <sequential>
            <echo message="Cleaning @{dir}"/>
            <delete dir="@{dir}" failonerror="false"/>
            <mkdir dir="@{dir}"/>
        </sequential>
    </macrodef>

    <target name="clean">
        <delete dir="${output}"/>
    </target>

    <target name="init">
        <mkdir dir="${kotlin-home}"/>
        <mkdir dir="${kotlin-home}/lib"/>
    </target>

    <target name="prepare-dist">
        <copy todir="${kotlin-home}/bin">
            <fileset dir="${basedir}/compiler/cli/bin"/>
        </copy>
        <fixcrlf srcdir="${kotlin-home}/bin" excludes="**/*.bat" eol="unix"/>

        <copy todir="${kotlin-home}/license">
            <fileset dir="${basedir}/license"/>
        </copy>

        <echo file="${kotlin-home}/build.txt" message="${build.number}"/>

        <chmod dir="${kotlin-home}/bin" excludes="**/*.bat" perm="755"/>
    </target>

    <target name="compiler-sources">
        <jar jarfile="${output}/kotlin-compiler-sources.jar">
            <!-- TODO How to convert it from pathset or dirset ? -->
            <fileset dir="core/descriptors/src"/>
            <fileset dir="core/descriptor.loader.java/src"/>
            <fileset dir="core/serialization/src"/>
            <fileset dir="core/serialization.js/src"/>
            <fileset dir="core/serialization.jvm/src"/>
            <fileset dir="core/util.runtime/src"/>
            <fileset dir="compiler/frontend/src"/>
            <fileset dir="compiler/frontend.java/src"/>
            <fileset dir="compiler/backend-common/src"/>
            <fileset dir="compiler/backend/src"/>
            <fileset dir="compiler/cli/src"/>
            <fileset dir="compiler/cli/cli-common/src"/>
            <fileset dir="compiler/util/src"/>
            <fileset dir="compiler/light-classes/src"/>
            <fileset dir="compiler/plugin-api/src"/>
            <fileset dir="compiler/builtins-serializer"/>
            <fileset dir="js/js.dart-ast/src"/>
            <fileset dir="js/js.translator/src"/>
            <fileset dir="js/js.frontend/src"/>
            <fileset dir="js/js.inliner/src"/>
            <fileset dir="js/js.parser/src"/>
            <fileset dir="js/js.serializer/src"/>
            <zipfileset file="${kotlin-home}/build.txt" prefix="META-INF"/>

            <manifest>
                <attribute name="Built-By" value="${manifest.impl.vendor}"/>

                <attribute name="Implementation-Vendor" value="${manifest.impl.vendor}"/>
                <attribute name="Implementation-Title" value="${manifest.impl.title.kotlin.compiler.sources}"/>
                <attribute name="Implementation-Version" value="${build.number}"/>
            </manifest>
        </jar>

        <if>
            <istrue value="${generate.javadoc}"/>

            <then>
                <delete dir="${output}/kotlin-compiler-javadoc" failonerror="false"/>
                <javadoc destdir="${output}/kotlin-compiler-javadoc"
                         sourcepathref="compilerSources.path"
                         classpathref="classpath"
                         linksource="yes"
                         windowtitle="${manifest.impl.title.kotlin.compiler}"/>
                <jar jarfile="${output}/kotlin-compiler-javadoc.jar">
                    <fileset dir="${output}/kotlin-compiler-javadoc"/>
                    <zipfileset file="${kotlin-home}/build.txt" prefix="META-INF"/>

                    <manifest>
                        <attribute name="Built-By" value="${manifest.impl.vendor}"/>

                        <attribute name="Implementation-Vendor" value="${manifest.impl.vendor}"/>
                        <attribute name="Implementation-Title" value="${manifest.impl.title.kotlin.compiler.javadoc}"/>
                        <attribute name="Implementation-Version" value="${build.number}"/>
                    </manifest>
                </jar>
            </then>

            <else>
                <jar jarfile="${output}/kotlin-compiler-javadoc.jar">
                    <manifest>
                        <attribute name="Built-By" value="${manifest.impl.vendor}"/>

                        <attribute name="Implementation-Vendor" value="${manifest.impl.vendor}"/>
                        <attribute name="Implementation-Title" value="${manifest.impl.title.kotlin.compiler.javadoc}"/>
                        <attribute name="Implementation-Version" value="${build.number}"/>
                    </manifest>
                </jar>
            </else>
        </if>
    </target>

    <macrodef name="new-kotlin2js">
        <attribute name="output"/>
        <attribute name="meta-info"/>
        <element name="src"/>

        <sequential>
            <local name="src.line"/>

            <path id="src.path">
                <src/>
            </path>

            <pathconvert property="src.line" refid="src.path" pathsep=" "/>

            <java classname="org.jetbrains.kotlin.cli.js.K2JSCompiler" failonerror="true" fork="true" maxmemory="${max.heap.size.for.forked.jvm}">
                <classpath>
                    <file file="${bootstrap.runtime}"/>
                    <pathelement location="${kotlin-home}/lib/kotlin-compiler.jar"/>
                </classpath>
                <assertions>
                    <enable/>
                </assertions>
                <arg line="${src.line}"/>
                <arg value="-output"/>
                <arg value="@{output}"/>
                <arg value="-no-stdlib"/>
                <arg value="-meta-info"/>
                <arg value="@{meta-info}"/>
                <arg line="-main noCall"/>
            </java>
        </sequential>
    </macrodef>

    <target name="js-stdlib">
        <property name="compiled.builtins.js" value="builtins.js"/>
        <property name="compiled.builtins.meta.js" value="builtins.meta.js"/>
        <property name="compiled.stdlib.js" value="stdlib.js"/>
        <property name="compiled.stdlib.meta.js" value="stdlib.meta.js"/>
        <property name="stdlib.js.dir" value="${basedir}/js/js.translator/testData"/>

        <new-kotlin2js output="${output}/${compiled.builtins.js}" meta-info="${output}/${compiled.builtins.meta.js}">
            <src>
                <fileset refid="kotlin.builtin.files"/>
            </src>
        </new-kotlin2js>

        <new-kotlin2js output="${output}/${compiled.stdlib.js}" meta-info="${output}/${compiled.stdlib.meta.js}">
            <src>
                <resources refid="js.lib.files"/>
            </src>
        </new-kotlin2js>

        <taskdef name="closure-compiler"
                 classname="com.google.javascript.jscomp.ant.CompileTask"
                 classpath="${dependencies.dir}/closure-compiler.jar"/>

        <!-- value should be one of: whitespace, simple, advanced -->
        <property name="compilationLevel" value="whitespace"/>
        <!-- value should be one of: default, quiet, verbose -->
        <property name="warningLevel" value="default"/>

        <closure-compiler
            compilationLevel="${compilationLevel}"
            prettyprint="true"
            languagein="ECMASCRIPT5_STRICT"
            warning="${warningLevel}"
            output="${output}/kotlin.js">

            <sources dir="${stdlib.js.dir}">
                <file name="kotlin_lib_ecma5.js"/>
                <file name="kotlin_lib.js"/>
                <file name="maps.js"/>
                <file name="long.js"/>
            </sources>

            <sources dir="${output}">
                <file name="${compiled.builtins.js}"/>
            </sources>

            <sources dir="${output}">
                <file name="${compiled.stdlib.js}"/>
            </sources>

            <sources dir="${stdlib.js.dir}">
                <file name="export_Kotlin_if_possible.js"/>
            </sources>

            <externs dir="${stdlib.js.dir}">
                <file name="externs.js"/>
            </externs>
        </closure-compiler>

        <jar jarfile="${kotlin-home}/lib/kotlin-jslib.jar" duplicate="fail">
            <resources refid="js.lib.files" />
            <zipfileset file="${kotlin-home}/build.txt" prefix="META-INF"/>
            <zipfileset file="${output}/kotlin.js" prefix=""/>
            <zipfileset file="${output}/${compiled.stdlib.meta.js}" prefix=""/>

            <manifest>
                <attribute name="Built-By" value="${manifest.impl.vendor}"/>

                <attribute name="Implementation-Vendor" value="${manifest.impl.vendor}"/>
                <attribute name="Implementation-Title" value="${manifest.impl.title.kotlin.javascript.stdlib}"/>
                <attribute name="Implementation-Version" value="${build.number}"/>
                <attribute name="Specification-Title" value="${manifest.spec.title.kotlin.javascript.lib}"/>
            </manifest>
        </jar>
    </target>

    <target name="pack-js-stdlib-sources">
        <jar destfile="${kotlin-home}/lib/kotlin-jslib-sources.jar" duplicate="fail">
            <resources refid="js.lib.files" />
            <fileset refid="kotlin.builtin.files" />

            <manifest>
                <attribute name="Built-By" value="${manifest.impl.vendor}"/>

                <attribute name="Implementation-Vendor" value="${manifest.impl.vendor}"/>
                <attribute name="Implementation-Title" value="${manifest.impl.title.kotlin.jvm.runtime.sources}"/>
                <attribute name="Implementation-Version" value="${build.number}"/>
            </manifest>
        </jar>
    </target>

    <target name="kotlin-js-stdlib" depends="js-stdlib,pack-js-stdlib-sources"/>

    <target name="preloader">
        <cleandir dir="${output}/classes/preloader"/>
        <javac destdir="${output}/classes/preloader" debug="true" debuglevel="lines,vars,source" includeAntRuntime="false"
                source="${java.target}" target="${java.target}">
            <src refid="preloaderSources.path"/>
        </javac>

        <jar jarfile="${kotlin-home}/lib/kotlin-preloader.jar">
            <fileset dir="${output}/classes/preloader"/>

            <manifest>
                <attribute name="Built-By" value="${manifest.impl.vendor}"/>

                <attribute name="Implementation-Vendor" value="${manifest.impl.vendor}"/>
                <attribute name="Implementation-Title" value="${manifest.impl.title.kotlin.preloader}"/>
                <attribute name="Implementation-Version" value="${build.number}"/>

                <attribute name="Main-Class" value="org.jetbrains.kotlin.preloading.Preloader"/>
            </manifest>
        </jar>
    </target>

    <target name="serialize-builtins">
        <cleandir dir="${output}/builtins"/>
        <java classname="org.jetbrains.kotlin.preloading.Preloader"
              classpath="${bootstrap.compiler.home}/lib/kotlin-preloader.jar"
              failonerror="true"
              fork="true"
              maxmemory="${max.heap.size.for.forked.jvm}">
            <assertions>
                <enable/>
            </assertions>
            <arg value="${bootstrap.compiler.home}/lib/kotlin-compiler.jar"/>
            <arg value="org.jetbrains.kotlin.serialization.builtins.BuiltinsPackage"/>
            <arg value="4096"/>
            <arg value="notime"/>
            <arg value="${output}/builtins"/>
            <arg value="core/builtins/native"/>
            <arg value="core/builtins/src"/>
        </java>
    </target>

    <macrodef name="pack-compiler">
        <attribute name="jarfile"/>
        <attribute name="compress" default="true"/>

        <sequential>
            <jar jarfile="@{jarfile}" compress="@{compress}" duplicate="preserve">
                <fileset dir="${output}/classes/compiler"/>
                <fileset dir="${output}/builtins">
                    <include name="kotlin/**"/>
                    <exclude name="kotlin/internal/**"/>
                    <exclude name="kotlin/reflect/**"/>
                </fileset>
                <fileset dir="${basedir}/compiler/frontend.java/src" includes="META-INF/services/**"/>
                <fileset dir="${basedir}/compiler/backend/src" includes="META-INF/services/**"/>
                <fileset dir="${basedir}/resources" includes="kotlinManifest.properties"/>

                <fileset dir="idea/src">
                    <include name="META-INF/extensions/common.xml"/>
                    <include name="META-INF/extensions/kotlin2jvm.xml"/>
                    <include name="META-INF/extensions/kotlin2js.xml"/>
                </fileset>

                <zipgroupfileset dir="${basedir}/lib" includes="*.jar"/>
                <zipgroupfileset dir="${basedir}/ideaSDK/core" includes="*.jar" excludes="util.jar"/>
                <zipfileset src="${idea.sdk}/lib/jna-utils.jar"/>
                <zipfileset src="${idea.sdk}/lib/oromatcher.jar"/>
                <zipfileset src="${idea.sdk}/jps/jps-model.jar"/>
                <zipfileset src="${dependencies.dir}/jline.jar"/>
                <zipfileset src="${dependencies.dir}/cli-parser-1.1.1.jar"/>
                <zipfileset src="${protobuf.jar}"/>

                <manifest>
                    <attribute name="Built-By" value="${manifest.impl.vendor}"/>

                    <attribute name="Implementation-Vendor" value="${manifest.impl.vendor}"/>
                    <attribute name="Implementation-Title" value="${manifest.impl.title.kotlin.compiler}"/>
                    <attribute name="Implementation-Version" value="${build.number}"/>

                    <attribute name="Class-Path" value="${compiler.manifest.class.path}"/>
                    <attribute name="Main-Class" value="org.jetbrains.kotlin.cli.jvm.K2JVMCompiler"/>
                </manifest>
            </jar>
        </sequential>
    </macrodef>

    <target name="compiler-quick">
        <delete dir="${output}/classes/compiler"/>
        <copy todir="${output}/classes/compiler">
            <fileset dir="${idea.out}/">
                <patternset refid="compilerClassesFromIDEA.fileset"/>
            </fileset>
            <!-- out/production contains classes under module directories, here we are merging them all into one root-->
            <cutdirsmapper dirs="1"/>
        </copy>
        <delete file="${kotlin-home}/lib/kotlin-compiler.jar"/>
        <pack-compiler jarfile="${kotlin-home}/lib/kotlin-compiler.jar" compress="false"/>
    </target>

    <target name="compiler">
        <taskdef resource="proguard/ant/task.properties" classpath="${dependencies.dir}/proguard.jar"/>

        <cleandir dir="${output}/classes/compiler"/>

        <javac2 destdir="${output}/classes/compiler" debug="true" debuglevel="lines,vars,source" includeAntRuntime="false"
                source="${java.target}" target="${java.target}">
            <withKotlin externalannotations="${external.annotations.path}"/>
            <src refid="compilerSources.path"/>
            <classpath refid="classpath"/>
        </javac2>

        <pack-compiler jarfile="${output}/kotlin-compiler-before-shrink.jar"/>

        <delete file="${kotlin-home}/lib/kotlin-compiler.jar" failonerror="false"/>

        <if>
            <isfalse value="${shrink}"/>

            <then>
                <copy file="${output}/kotlin-compiler-before-shrink.jar"
                      tofile="${kotlin-home}/lib/kotlin-compiler.jar"/>
            </then>

            <else>
                <available property="rtjar" value="${java.home}/lib/rt.jar" file="${java.home}/lib/rt.jar"/>
                <available property="rtjar" value="${java.home}/../Classes/classes.jar" file="${java.home}/../Classes/classes.jar"/>

                <available property="jssejar" value="${java.home}/lib/jsse.jar" file="${java.home}/lib/jsse.jar"/>
                <available property="jssejar" value="${java.home}/../Classes/jsse.jar" file="${java.home}/../Classes/jsse.jar"/>

                <proguard><![CDATA[
                    -injars '${output}/kotlin-compiler-before-shrink.jar'(
                    !com/thoughtworks/xstream/converters/extended/ISO8601**,
                    !com/thoughtworks/xstream/converters/reflection/CGLIBEnhancedConverter**,
                    !com/thoughtworks/xstream/io/xml/Dom4J**,
                    !com/thoughtworks/xstream/io/xml/Xom**,
                    !com/thoughtworks/xstream/io/xml/Wstx**,
                    !com/thoughtworks/xstream/io/xml/KXml2**,
                    !com/thoughtworks/xstream/io/xml/BEAStax**,
                    !com/thoughtworks/xstream/io/json/Jettison**,
                    !com/thoughtworks/xstream/mapper/CGLIBMapper**,
                    !org/apache/log4j/jmx/Agent*,
                    !org/apache/log4j/net/JMS*,
                    !org/apache/log4j/net/SMTP*,
                    !org/apache/log4j/or/jms/MessageRenderer*,
                    !org/jdom/xpath/Jaxen*,
                    !org/mozilla/javascript/xml/impl/xmlbeans/**,
                    !META-INF/maven**,
                    **.class,**.properties,**.kt,**.kotlin_*,
                    META-INF/services/**,META-INF/native/**,META-INF/extensions/**,META-INF/MANIFEST.MF,
                    messages/**)

                    -outjars '${kotlin-home}/lib/kotlin-compiler.jar'

                    -dontnote **
                    -dontwarn com.intellij.util.ui.IsRetina*
                    -dontwarn com.intellij.util.RetinaImage*
                    -dontwarn apple.awt.*
                    -dontwarn dk.brics.automaton.*
                    -dontwarn org.fusesource.**
                    -dontwarn org.xerial.snappy.SnappyBundleActivator
                    -dontwarn com.intellij.util.CompressionUtil
                    -dontwarn com.intellij.util.SnappyInitializer
                    -dontwarn net.sf.cglib.**
                    -dontwarn org.objectweb.asm.** # this is ASM3, the old version that we do not use

                    -libraryjars '${rtjar}'
                    -libraryjars '${jssejar}'
                    -libraryjars '${bootstrap.runtime}'

                    -target 1.6
                    -dontoptimize
                    -dontobfuscate

                    -keep class org.fusesource.** { *; }
                    -keep class org.jdom.input.JAXPParserFactory { *; }

                    -keep class org.jetbrains.annotations.** {
                        public protected *;
                    }

                    -keep class javax.inject.** {
                        public protected *;
                    }

                    -keep class org.jetbrains.kotlin.** {
                        public protected *;
                    }

                    -keep class org.jetbrains.kotlin.compiler.plugin.** {
                        public protected *;
                    }

                    -keep class org.jetbrains.kotlin.extensions.** {
                        public protected *;
                    }

                    -keep class org.jetbrains.org.objectweb.asm.Opcodes { *; }

                    -keep class org.jetbrains.kotlin.codegen.extensions.** {
                        public protected *;
                    }

                    -keepclassmembers class com.intellij.openapi.vfs.VirtualFile {
                        public InputStream getInputStream();
                    }

                    -keep class jet.** {
                        public protected *;
                    }

                    -keep class com.intellij.psi.** {
                        public protected *;
                    }

                    # for kdoc & dokka
                    -keep class com.intellij.openapi.util.TextRange { *; }
                    -keep class com.intellij.lang.impl.PsiBuilderImpl* {
                        public protected *;
                    }
                    -keep class com.intellij.openapi.util.text.StringHash { *; }

                    -keepclassmembers enum * {
                        public static **[] values();
                        public static ** valueOf(java.lang.String);
                    }

                    -keepclassmembers class * {
                        ** toString();
                        ** hashCode();
                        void start();
                        void stop();
                        void dispose();
                    }

                    -keepclassmembers class org.jetbrains.org.objectweb.asm.Opcodes {
                        *** ASM5;
                    }

                    -keepclassmembers class org.jetbrains.org.objectweb.asm.ClassReader {
                        *** SKIP_CODE;
                        *** SKIP_DEBUG;
                        *** SKIP_FRAMES;
                    }
                ]]></proguard>
            </else>
        </if>

        <if>
            <istrue value="${bootstrap.or.local.build}"/>
            <then>
                <copy file="${bootstrap.runtime}" tofile="${kotlin-home}/lib/kotlin-runtime-internal-bootstrap.jar"/>
                <copy file="${bootstrap.reflect}" tofile="${kotlin-home}/lib/kotlin-reflect-internal-bootstrap.jar"/>
                <jar destfile="${kotlin-home}/lib/kotlin-reflect-internal-bootstrap.jar" update="true">
                    <manifest>
                        <attribute name="Class-Path" value="kotlin-runtime-internal-bootstrap.jar"/>
                    </manifest>
                </jar>
            </then>
            <else>
                <copy file="${bootstrap.runtime}" todir="${kotlin-home}/lib"/>
                <copy file="${bootstrap.reflect}" todir="${kotlin-home}/lib"/>
            </else>
        </if>

        <jar jarfile="${output}/kotlin-compiler-for-maven.jar">
            <!-- TODO: don't include both to the jar: it's impossible to test changes to core in the local maven build without bootstrap -->
            <zipfileset src="${kotlin-home}/lib/kotlin-compiler.jar" includes="**"/>
            <zipfileset src="${bootstrap.runtime}" includes="**" excludes="META-INF/**"/>

            <manifest>
                <attribute name="Built-By" value="${manifest.impl.vendor}"/>

                <attribute name="Implementation-Vendor" value="${manifest.impl.vendor}"/>
                <attribute name="Implementation-Title" value="${manifest.impl.title.kotlin.compiler}"/>
                <attribute name="Implementation-Version" value="${build.number}"/>

                <attribute name="Main-Class" value="org.jetbrains.kotlin.cli.jvm.K2JVMCompiler"/>
            </manifest>
        </jar>
    </target>

    <target name="android-compiler-plugin">
        <cleandir dir="${output}/classes/android-compiler-plugin"/>

        <kotlinc output="${output}/classes/android-compiler-plugin">
            <src>
                <pathelement path="plugins/android-compiler-plugin/src"/>
            </src>
            <classpath>
                <pathelement path="${idea.sdk}/core/intellij-core.jar"/>
<<<<<<< HEAD
                <pathelement path="${idea.sdk}/lib/idea.jar"/>
                <pathelement path="${idea.sdk}/lib/openapi.jar"/>
                <pathelement path="${idea.sdk}/core-analysis/intellij-core-analysis.jar"/>
=======
>>>>>>> c7ab333f
                <pathelement path="${kotlin-home}/lib/kotlin-compiler.jar"/>
                <pathelement path="${bootstrap.runtime}"/>
            </classpath>
        </kotlinc>

        <jar destfile="${kotlin-home}/lib/android-compiler-plugin.jar">
            <fileset dir="${output}/classes/android-compiler-plugin"/>
            <zipfileset file="${kotlin-home}/build.txt" prefix="META-INF"/>
            <fileset dir="${basedir}/plugins/android-compiler-plugin/src" includes="META-INF/services/**"/>
        </jar>
    </target>

    <target name="ant-tools">
        <cleandir dir="${output}/classes/ant"/>
        <javac2 destdir="${output}/classes/ant" debug="true" debuglevel="lines,vars,source" includeAntRuntime="false"
                source="${java.target}" target="${java.target}">
            <withKotlin externalannotations="${external.annotations.path}"/>
            <src>
                <dirset dir="${basedir}/ant">
                    <include name="src"/>
                </dirset>
            </src>
            <compilerarg value="-Xlint:all"/>
            <classpath>
                <file file="${bootstrap.runtime}"/>
                <pathelement location="${dependencies.dir}/ant-1.7/lib/ant.jar"/>
                <pathelement location="${kotlin-home}/lib/kotlin-preloader.jar"/>
            </classpath>
        </javac2>

        <jar destfile="${kotlin-home}/lib/kotlin-ant.jar">
            <fileset dir="${output}/classes/ant"/>
            <fileset dir="${basedir}/ant/src" includes="**/*.xml"/>
            <zipfileset file="${kotlin-home}/build.txt" prefix="META-INF"/>

            <manifest>
                <attribute name="Built-By" value="${manifest.impl.vendor}"/>

                <attribute name="Implementation-Vendor" value="${manifest.impl.vendor}"/>
                <attribute name="Implementation-Title" value="${manifest.impl.title.kotlin.compiler.ant.task}"/>
                <attribute name="Implementation-Version" value="${build.number}"/>

                <attribute name="Class-Path" value="${compiler.manifest.class.path} kotlin-preloader.jar"/>
            </manifest>
        </jar>
    </target>

    <target name="jdk-annotations">
        <copy file="dependencies/annotations/kotlin-jdk-annotations.jar" todir="${kotlin-home}/lib"/>
    </target>

    <target name="android-sdk-annotations">
        <copy file="dependencies/annotations/kotlin-android-sdk-annotations.jar" todir="${kotlin-home}/lib"/>
    </target>

    <macrodef name="new-kotlinc">
        <attribute name="output"/>
        <attribute name="withJava" default="true"/>
        <element name="src"/>
        <element name="class-path"/>

        <sequential>
            <cleandir dir="@{output}"/>

            <dirset dir="${basedir}" id="src.dirset">
                <src/>
            </dirset>

            <path id="classpath.path">
                <class-path/>
            </path>

            <!-- Source paths separated by space (to pass to "arg line" below) -->
            <local name="src.line"/>
            <pathconvert property="src.line" refid="src.dirset" pathsep=" "/>

            <java classname="org.jetbrains.kotlin.preloading.Preloader" failonerror="true" fork="true" maxmemory="${max.heap.size.for.forked.jvm}">
                <classpath>
                    <pathelement location="${kotlin-home}/lib/kotlin-preloader.jar"/>
                </classpath>
                <assertions>
                    <enable/>
                </assertions>
                <arg value="${kotlin-home}/lib/kotlin-compiler.jar"/>
                <arg value="org.jetbrains.kotlin.cli.jvm.K2JVMCompiler"/>
                <arg line="4096 notime"/>
                <arg line="${src.line}"/>
                <arg value="-d"/>
                <arg value="@{output}"/>
                <arg value="-no-stdlib"/>
                <arg value="-classpath"/>
                <arg value="${toString:classpath.path}"/>
            </java>

            <if>
                <equals arg1="@{withJava}" arg2="true"/>
                <then>
                    <javac2 srcdir="${toString:src.dirset}" destdir="@{output}" debug="true" debuglevel="lines,vars,source"
                            includeAntRuntime="false" source="${java.target}" target="${java.target}">
                        <classpath>
                            <path refid="classpath.path"/>
                            <!-- Include @{output} here for Java compiler to resolve symbols from Kotlin sources -->
                            <pathelement location="@{output}"/>
                        </classpath>
                    </javac2>
                </then>
            </if>
        </sequential>
    </macrodef>

    <target name="builtins">
        <new-kotlinc output="${output}/classes/builtins">
            <src>
                <include name="core/builtins/src"/>
                <include name="core/runtime.jvm/src"/>
            </src>
            <class-path>
                <!-- Need something to pass to compiler's "-classpath" here -->
                <pathelement location="core/builtins/src"/>
            </class-path>
        </new-kotlinc>
    </target>

    <target name="stdlib">
        <new-kotlinc output="${output}/classes/stdlib" withJava="false">
            <src>
                <include name="libraries/stdlib/src"/>
            </src>
            <class-path>
                <pathelement path="${output}/classes/builtins"/>
            </class-path>
        </new-kotlinc>
    </target>

    <target name="core">
        <new-kotlinc output="${output}/classes/core">
            <src>
                <include name="core/descriptor.loader.java/src"/>
                <include name="core/descriptors/src"/>
                <include name="core/descriptors.runtime/src"/>
                <include name="core/serialization/src"/>
                <include name="core/serialization.jvm/src"/>
                <include name="core/util.runtime/src"/>
            </src>
            <class-path>
                <pathelement path="${output}/classes/builtins"/>
                <pathelement path="${output}/classes/stdlib"/>
                <pathelement path="${protobuf-lite.jar}"/>
                <pathelement path="${javax.inject.jar}"/>
            </class-path>
        </new-kotlinc>
    </target>

    <target name="reflection">
        <new-kotlinc output="${output}/classes/reflection">
            <src>
                <include name="core/reflection.jvm/src"/>
            </src>
            <class-path>
                <pathelement path="${output}/classes/builtins"/>
                <pathelement path="${output}/classes/stdlib"/>
                <pathelement path="${output}/classes/core"/>
                <pathelement path="${protobuf-lite.jar}"/>
            </class-path>
        </new-kotlinc>
    </target>

    <macrodef name="pack-runtime-jar">
        <attribute name="jar-name"/>
        <attribute name="implementation-title"/>
        <element name="jar-content"/>

        <sequential>
            <delete file="${kotlin-home}/lib/@{jar-name}" failonerror="false"/>

            <jar destfile="${kotlin-home}/lib/@{jar-name}" duplicate="fail">
                <jar-content/>
                <zipfileset file="${kotlin-home}/build.txt" prefix="META-INF"/>

                <manifest>
                    <attribute name="Built-By" value="${manifest.impl.vendor}"/>
                    <attribute name="Implementation-Vendor" value="${manifest.impl.vendor}"/>
                    <attribute name="Implementation-Title" value="@{implementation-title}"/>
                    <attribute name="Implementation-Version" value="${build.number}"/>
                </manifest>
            </jar>
        </sequential>
    </macrodef>

    <target name="pack-runtime">
        <pack-runtime-jar jar-name="kotlin-runtime.jar" implementation-title="${manifest.impl.title.kotlin.jvm.runtime}">
            <jar-content>
                <fileset dir="${output}/classes/builtins"/>
                <fileset dir="${output}/classes/stdlib"/>
                <zipfileset dir="${output}/builtins">
                    <include name="kotlin/**"/>
                    <exclude name="kotlin/internal/**"/>
                    <exclude name="kotlin/reflect/**"/>
                </zipfileset>
            </jar-content>
        </pack-runtime-jar>

        <pack-runtime-jar jar-name="kotlin-reflect.jar" implementation-title="${manifest.impl.title.kotlin.jvm.reflect}">
            <jar-content>
                <fileset dir="${output}/classes/reflection"/>
                <fileset dir="${output}/classes/core"/>
                <zipfileset src="${protobuf-lite.jar}"/>
                <zipfileset src="${javax.inject.jar}"/>
            </jar-content>
        </pack-runtime-jar>

        <jar destfile="${kotlin-home}/lib/kotlin-reflect.jar" update="true">
            <manifest>
                <attribute name="Class-Path" value="kotlin-runtime.jar"/>
            </manifest>
        </jar>
    </target>

    <target name="pack-runtime-sources">
        <pack-runtime-jar jar-name="kotlin-runtime-sources.jar" implementation-title="${manifest.impl.title.kotlin.jvm.runtime.sources}">
            <jar-content>
                <fileset dir="${basedir}/core/builtins/native" includes="**/*"/>
                <fileset dir="${basedir}/core/builtins/src" includes="**/*"/>
                <fileset dir="${basedir}/core/descriptor.loader.java/src" includes="**/*"/>
                <fileset dir="${basedir}/core/descriptors/src" includes="**/*"/>
                <fileset dir="${basedir}/core/descriptors.runtime/src" includes="**/*"/>
                <fileset dir="${basedir}/core/reflection.jvm/src" includes="**/*"/>
                <fileset dir="${basedir}/core/runtime.jvm/src" includes="**/*"/>
                <fileset dir="${basedir}/core/serialization/src" includes="**/*"/>
                <fileset dir="${basedir}/core/serialization.jvm/src" includes="**/*"/>
                <fileset dir="${basedir}/core/util.runtime/src" includes="**/*"/>
                <fileset dir="${basedir}/libraries/stdlib/src" includes="**/*"/>
            </jar-content>
        </pack-runtime-jar>
    </target>

    <target name="runtime"
            depends="builtins,stdlib,core,reflection,pack-runtime,pack-runtime-sources"/>

    <target name="dist"
            depends="clean,init,prepare-dist,preloader,serialize-builtins,compiler,compiler-sources,ant-tools,jdk-annotations,android-sdk-annotations,runtime,kotlin-js-stdlib,android-compiler-plugin"
            description="Builds redistributables from sources"/>

    <target name="dist-quick"
            depends="clean,init,prepare-dist,preloader,serialize-builtins,compiler-quick,ant-tools,jdk-annotations,android-sdk-annotations,runtime,kotlin-js-stdlib,android-compiler-plugin"
            description="Builds everything, but classes are reused from project out dir, doesn't run proguard and javadoc"/>

    <target name="dist-quick-compiler-only"
            depends="init,prepare-dist,preloader,serialize-builtins,compiler-quick"
            description="Builds compiler jar from project out dir"/>

    <target name="zip-compiler">
        <zip destfile="${output}/kotlin-compiler-${build.number}.zip">
            <zipfileset prefix="kotlinc" dir="${kotlin-home}" excludes="bin/*"/>
            <zipfileset prefix="kotlinc/bin" dir="${kotlin-home}/bin" includes="*.bat" filemode="644"/>
            <zipfileset prefix="kotlinc/bin" dir="${kotlin-home}/bin" excludes="*.bat" filemode="755"/>
        </zip>
    </target>

    <target name="kotlin-for-upsource">
        <cleandir dir="${output}/classes/idea-analysis"/>

        <javac2 destdir="${output}/classes/idea-analysis" debug="true" debuglevel="lines,vars,source" includeAntRuntime="false"
                source="${java.target}" target="${java.target}">
            <withKotlin externalannotations="${external.annotations.path}"/>
            <src>
                <dirset dir="${basedir}/idea/ide-common" includes="src"/>
                <dirset dir="${basedir}/idea/idea-analysis" includes="src"/>
            </src>
            <classpath>
                <fileset dir="${idea.sdk}" includes="core-analysis/*.jar"/>
                <pathelement location="${output}/kotlin-compiler-before-shrink.jar"/>
                <path refid="classpath"/>
            </classpath>
        </javac2>

        <copy todir="${output}/classes/idea-analysis">
            <fileset dir="${basedir}/idea/idea-analysis/src" excludes="**/*.java, **/*.kt"/>
        </copy>

        <jar jarfile="${output}/kotlin-for-upsource0.jar">
            <fileset dir="${output}/classes/idea-analysis"/>
            <fileset dir="${output}/classes/compiler"/>
            <fileset dir="${output}/builtins">
                <include name="kotlin/**"/>
                <exclude name="kotlin/internal/**"/>
                <exclude name="kotlin/reflect/**"/>
            </fileset>
            <fileset dir="${basedir}/compiler/frontend.java/src" includes="META-INF/services/**"/>
            <fileset dir="${basedir}/compiler/backend/src" includes="META-INF/services/**"/>

            <zipgroupfileset dir="${basedir}/lib" includes="*.jar"/>
            <zipgroupfileset dir="${kotlin-home}/lib" includes="kotlin-runtime.jar"/>
            <zipgroupfileset dir="${kotlin-home}/lib" includes="kotlin-runtime-sources.jar"/>

            <!-- icons, etc. -->
            <fileset dir="idea/resources"/>
            <!-- plugin.xml and friends -->
            <fileset dir="idea/src" includes="META-INF/**"/>
        </jar>
        <sleep seconds="1"/>
        <jar jarfile="${output}/kotlin-for-upsource.jar">
            <zipfileset src="${output}/kotlin-for-upsource0.jar">
                <exclude name="javax/**/*.java"/>
            </zipfileset>
        </jar>
        <delete file="${output}/kotlin-for-upsource0.jar"/>

        <!-- sources -->
        <jar jarfile="${output}/kotlin-for-upsource-sources.jar">
            <zipfileset src="${output}/kotlin-compiler-sources.jar" includes="**/*"/>
            <fileset dir="idea/idea-analysis/src"/>
            <fileset dir="idea/ide-common/src"/>

            <manifest>
                <attribute name="Built-By" value="${manifest.impl.vendor}"/>

                <attribute name="Implementation-Vendor" value="${manifest.impl.vendor}"/>
                <attribute name="Implementation-Version" value="${build.number}"/>
            </manifest>
        </jar>

    </target>

    <target name="zip-test-data">
        <zip destfile="${output}/kotlin-test-data.zip">
            <zipfileset dir="compiler/testData" prefix="compiler"/>
            <zipfileset dir="idea/testData" prefix="ide"/>
        </zip>
    </target>

    <target name="build-bootstrap-artifacts" depends="dist,zip-compiler"/>

    <target name="build-artifacts" depends="dist,zip-compiler"/>
</project><|MERGE_RESOLUTION|>--- conflicted
+++ resolved
@@ -678,12 +678,6 @@
             </src>
             <classpath>
                 <pathelement path="${idea.sdk}/core/intellij-core.jar"/>
-<<<<<<< HEAD
-                <pathelement path="${idea.sdk}/lib/idea.jar"/>
-                <pathelement path="${idea.sdk}/lib/openapi.jar"/>
-                <pathelement path="${idea.sdk}/core-analysis/intellij-core-analysis.jar"/>
-=======
->>>>>>> c7ab333f
                 <pathelement path="${kotlin-home}/lib/kotlin-compiler.jar"/>
                 <pathelement path="${bootstrap.runtime}"/>
             </classpath>
