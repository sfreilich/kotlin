/*
 * Copyright 2010-2023 JetBrains s.r.o. and Kotlin Programming Language contributors.
 * Use of this source code is governed by the Apache 2.0 license that can be found in the license/LICENSE.txt file.
 */

package org.jetbrains.kotlin.backend.konan.tests

import org.jetbrains.kotlin.backend.konan.testUtils.HeaderGenerator
import org.jetbrains.kotlin.backend.konan.testUtils.HeaderGenerator.Configuration
import org.jetbrains.kotlin.backend.konan.testUtils.TodoAnalysisApi
import org.jetbrains.kotlin.backend.konan.testUtils.headersTestDataDir
import org.jetbrains.kotlin.test.KotlinTestUtils
import org.junit.jupiter.api.Test
import java.io.File
import kotlin.test.fail

/**
 * ## Test Scope
 * This test will cover the generation of 'ObjC' headers.
 *
 * The input of the test are Kotlin source files;
 * The output is the generated header files;
 * The output will be compared to already checked in golden files.
 *
 * ## How to create a new test
 * Every test has a corresponding 'root' directory.
 * All directories are found in `native/objcexport-header-generator/testData/headers`.
 *
 * 1) Create new root directory (e.g. myTest) in testData/headers
 * 2) Place kotlin files into the directory e.g. testData/headers/myTest/Foo.kt
 * 3) Create a test function and call ` doTest(headersTestDataDir.resolve("myTest"))`
 * 4) The first invocation will fail the test, but generates the header that can be checked in (if sufficient)
 */
class ObjCExportHeaderGeneratorTest(private val generator: HeaderGenerator) {

    @Test
    fun `test - simpleClass`() {
        doTest(headersTestDataDir.resolve("simpleClass"))
    }

    @Test
    fun `test - simpleInterface`() {
        doTest(headersTestDataDir.resolve("simpleInterface"))
    }

    @Test
    @TodoAnalysisApi
    fun `test - simpleEnumClass`() {
        doTest(headersTestDataDir.resolve("simpleEnumClass"))
    }

    @Test
    fun `test - simpleObject`() {
        doTest(headersTestDataDir.resolve("simpleObject"))
    }

    @Test
    fun `test - topLevelFunction`() {
        doTest(headersTestDataDir.resolve("topLevelFunction"))
    }

    @Test
    fun `test - topLevelProperty`() {
        doTest(headersTestDataDir.resolve("topLevelProperty"))
    }

    @Test
    @TodoAnalysisApi
    fun `test - sameClassNameInDifferentPackage`() {
        doTest(headersTestDataDir.resolve("sameClassNameInDifferentPackage"))
    }

    @Test
    fun `test - nestedClass`() {
        doTest(headersTestDataDir.resolve("nestedClass"))
    }

    @Test
    fun `test - nestedClassWithFrameworkName`() {
        doTest(headersTestDataDir.resolve("nestedClassWithFrameworkName"), Configuration(frameworkName = "Shared"))
    }

    @Test
    fun `test - nestedGenericClass`() {
        doTest(headersTestDataDir.resolve("nestedGenericClass"))
    }

    @Test
    fun `test - nestedInterface`() {
        doTest(headersTestDataDir.resolve("nestedInterface"))
    }

    @Test
    @TodoAnalysisApi
    fun `test - samePropertyAndFunctionName`() {
        doTest(headersTestDataDir.resolve("samePropertyAndFunctionName"))
    }

    @Test
    fun `test - classImplementingInterface`() {
        doTest(headersTestDataDir.resolve("classImplementingInterface"))
    }

    @Test
    fun `test - classExtendsAbstractClass`() {
        doTest(headersTestDataDir.resolve("classExtendsAbstractClass"))
    }

    @Test
    @TodoAnalysisApi
    fun `test - interfaceImplementingInterface`() {
        doTest(headersTestDataDir.resolve("interfaceImplementingInterface"))
    }

    @Test
    fun `test - classWithObjCNameAnnotation`() {
        doTest(headersTestDataDir.resolve("classWithObjCNameAnnotation"))
    }

    @Test
    @TodoAnalysisApi
    fun `test - functionWithObjCNameAnnotation`() {
        doTest(headersTestDataDir.resolve("functionWithObjCNameAnnotation"))
    }

    @Test
    fun `test - propertyWithObjCNameAnnotation`() {
        doTest(headersTestDataDir.resolve("propertyWithObjCNameAnnotation"))
    }

    @Test
    fun `test - classWithKDoc`() {
        doTest(headersTestDataDir.resolve("classWithKDoc"))
    }

    @Test
    fun `test  - classWithHidesFromObjCAnnotation`() {
        doTest(headersTestDataDir.resolve("classWithHidesFromObjCAnnotation"))
    }

    @Test
    @TodoAnalysisApi
    fun `test - functionWithThrowsAnnotation`() {
        doTest(headersTestDataDir.resolve("functionWithThrowsAnnotation"))
    }

    @Test
    fun `test - functionWithErrorType`() {
        doTest(headersTestDataDir.resolve("functionWithErrorType"))
    }

    @Test
    @TodoAnalysisApi
    fun `test - functionWithErrorTypeAndFrameworkName`() {
        doTest(headersTestDataDir.resolve("functionWithErrorTypeAndFrameworkName"), Configuration(frameworkName = "shared"))
    }

    @Test
    @TodoAnalysisApi
    fun `test - kdocWithBlockTags`() {
        doTest(headersTestDataDir.resolve("kdocWithBlockTags"))
    }

    @Test
    fun `test - classWithMustBeDocumentedAnnotation`() {
        doTest(headersTestDataDir.resolve("classWithMustBeDocumentedAnnotation"))
    }

    @Test
    fun `test - interfaceWithMustBeDocumentedAnnotation`() {
        doTest(headersTestDataDir.resolve("interfaceWithMustBeDocumentedAnnotation"))
    }

    @Test
    fun `test - functionWithMustBeDocumentedAnnotation`() {
        doTest(headersTestDataDir.resolve("functionWithMustBeDocumentedAnnotation"))
    }

    @Test
    @TodoAnalysisApi
    fun `test - parameterWithMustBeDocumentedAnnotation`() {
        doTest(headersTestDataDir.resolve("parameterWithMustBeDocumentedAnnotation"))
    }

    @Test
    @TodoAnalysisApi
    fun `test - receiverWithMustBeDocumentedAnnotation`() {
        doTest(headersTestDataDir.resolve("receiverWithMustBeDocumentedAnnotation"))
    }

    @Test
    @TodoAnalysisApi
    fun `test - dispatchAndExtensionReceiverWithMustBeDocumentedAnnotation`() {
        doTest(headersTestDataDir.resolve("dispatchAndExtensionReceiverWithMustBeDocumentedAnnotation"))
    }

    @Test
    fun `test - classWithUnresolvedSuperType`() {
        doTest(headersTestDataDir.resolve("classWithUnresolvedSuperType"))
    }

    @Test
    fun `test - classWithUnresolvedSuperTypeGenerics`() {
        doTest(headersTestDataDir.resolve("classWithUnresolvedSuperTypeGenerics"))
    }

    @Test
    fun `test - topLevelFunctionWithNumberReturn`() {
        doTest(headersTestDataDir.resolve("topLevelFunctionWithNumberReturn"))
    }

    @Test
    fun `test - classWithManyMembers`() {
        doTest(headersTestDataDir.resolve("classWithManyMembers"))
    }

    @Test
    fun `test - manyClassesAndInterfaces`() {
        doTest(headersTestDataDir.resolve("manyClassesAndInterfaces"))
    }

    @Test
    fun `test - classReferencingOtherClassAsReturnType`() {
        doTest(headersTestDataDir.resolve("classReferencingOtherClassAsReturnType"))
    }

    /**
     * - IntIterator has unwanted 'hasNext' exposed
     * - IntIterator's next method returns int32_t instead of expected Int *
     */
    @Test
    @TodoAnalysisApi
    fun `test - classReferencingDependencyClassAsReturnType`() {
        doTest(headersTestDataDir.resolve("classReferencingDependencyClassAsReturnType"))
    }

    @Test
    fun `test - interfaceReferencingOtherInterfaceAsReturnType`() {
        doTest(headersTestDataDir.resolve("interfaceReferencingOtherInterfaceAsReturnType"))
    }

    @Test
    fun `test - interfaceImplementingInterfaceOrder`() {
        doTest(headersTestDataDir.resolve("interfaceImplementingInterfaceOrder"))
    }

    /**
     * Extension functions aren't supported KT-65630
     */
    @Test
    @TodoAnalysisApi
    fun `test - extensionFunctions`() {
        doTest(headersTestDataDir.resolve("extensionFunctions"))
    }

    @Test
    fun `test - classWithGenerics`() {
        doTest(headersTestDataDir.resolve("classWithGenerics"))
    }

    /**
     * - init method missing
     * - 'new constructor' missing
     */
    @Test
    @TodoAnalysisApi
    fun `test - objectWithGenericSuperclass`() {
        doTest(headersTestDataDir.resolve("objectWithGenericSuperclass"))
    }

    @Test
    fun `test - since version annotation`() {
        doTest(headersTestDataDir.resolve("sinceVersionAnnotation"))
    }

    /**
     * - requires mangling
     */
    @TodoAnalysisApi
    @Test
    fun `test - constructors`() {
        doTest(headersTestDataDir.resolve("constructors"))
    }

    @Test
<<<<<<< HEAD
    fun `test - companion`() {
        doTest(headersTestDataDir.resolve("companion"))
=======
    fun `test - anonymous functions`() {
        doTest(headersTestDataDir.resolve("anonymousFunctions"))
    }

    @Test
    fun `test - sam interface`() {
        doTest(headersTestDataDir.resolve("samInterface"))
    }

    /**
     * Requires some fixes: KT-65800
     */
    @Test
    @TodoAnalysisApi
    fun `test - simple data class`() {
        doTest(headersTestDataDir.resolve("simpleDataClass"))
    }

    @Test
    fun `test - special function names`() {
        doTest(headersTestDataDir.resolve("specialFunctionNames"))
>>>>>>> 58a28ec3
    }

    private fun doTest(root: File, configuration: Configuration = Configuration()) {
        if (!root.isDirectory) fail("Expected ${root.absolutePath} to be directory")
        val generatedHeaders = generator.generateHeaders(root, configuration).toString()
        KotlinTestUtils.assertEqualsToFile(root.resolve("!${root.nameWithoutExtension}.h"), generatedHeaders)
    }
}<|MERGE_RESOLUTION|>--- conflicted
+++ resolved
@@ -283,32 +283,32 @@
     }
 
     @Test
-<<<<<<< HEAD
+    fun `test - anonymous functions`() {
+        doTest(headersTestDataDir.resolve("anonymousFunctions"))
+    }
+
+    @Test
+    fun `test - sam interface`() {
+        doTest(headersTestDataDir.resolve("samInterface"))
+    }
+
+    /**
+     * Requires some fixes: KT-65800
+     */
+    @Test
+    @TodoAnalysisApi
+    fun `test - simple data class`() {
+        doTest(headersTestDataDir.resolve("simpleDataClass"))
+    }
+
+    @Test
+    fun `test - special function names`() {
+        doTest(headersTestDataDir.resolve("specialFunctionNames"))
+    }
+
+    @Test
     fun `test - companion`() {
         doTest(headersTestDataDir.resolve("companion"))
-=======
-    fun `test - anonymous functions`() {
-        doTest(headersTestDataDir.resolve("anonymousFunctions"))
-    }
-
-    @Test
-    fun `test - sam interface`() {
-        doTest(headersTestDataDir.resolve("samInterface"))
-    }
-
-    /**
-     * Requires some fixes: KT-65800
-     */
-    @Test
-    @TodoAnalysisApi
-    fun `test - simple data class`() {
-        doTest(headersTestDataDir.resolve("simpleDataClass"))
-    }
-
-    @Test
-    fun `test - special function names`() {
-        doTest(headersTestDataDir.resolve("specialFunctionNames"))
->>>>>>> 58a28ec3
     }
 
     private fun doTest(root: File, configuration: Configuration = Configuration()) {
