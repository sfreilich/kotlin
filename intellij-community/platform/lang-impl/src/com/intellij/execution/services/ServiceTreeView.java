// Copyright 2000-2019 JetBrains s.r.o. Use of this source code is governed by the Apache 2.0 license that can be found in the LICENSE file.
package com.intellij.execution.services;

import com.intellij.execution.services.ServiceModel.ServiceViewItem;
import com.intellij.ide.DataManager;
import com.intellij.ide.dnd.DnDManager;
import com.intellij.ide.navigationToolbar.NavBarModel;
import com.intellij.ide.navigationToolbar.NavBarPanel;
import com.intellij.ide.util.treeView.TreeState;
import com.intellij.openapi.actionSystem.*;
import com.intellij.openapi.keymap.KeymapUtil;
import com.intellij.openapi.project.Project;
import com.intellij.openapi.ui.popup.JBPopupFactory;
import com.intellij.openapi.util.Comparing;
import com.intellij.openapi.util.Pair;
import com.intellij.openapi.wm.IdeFocusManager;
import com.intellij.ui.AppUIUtil;
import com.intellij.ui.AutoScrollToSourceHandler;
<<<<<<< HEAD
=======
import com.intellij.ui.SimpleTextAttributes;
import com.intellij.ui.awt.RelativePoint;
>>>>>>> 93b17785
import com.intellij.ui.tree.RestoreSelectionListener;
import com.intellij.ui.tree.TreeVisitor;
import com.intellij.util.ArrayUtil;
import com.intellij.util.ObjectUtils;
import com.intellij.util.SmartList;
import com.intellij.util.containers.ContainerUtil;
import com.intellij.util.ui.JBUI;
import com.intellij.util.ui.StatusText;
import com.intellij.util.ui.tree.TreeUtil;
import gnu.trove.THashSet;
import org.jetbrains.annotations.NotNull;
import org.jetbrains.concurrency.AsyncPromise;
import org.jetbrains.concurrency.Promise;
import org.jetbrains.concurrency.Promises;

import javax.swing.*;
import javax.swing.tree.TreePath;
import java.awt.*;
import java.awt.event.ActionEvent;
import java.awt.event.ActionListener;
import java.util.List;
import java.util.Queue;
import java.util.*;
import java.util.concurrent.CancellationException;
import java.util.function.Consumer;

class ServiceTreeView extends ServiceView {
  private static final String ADD_SERVICE_ACTION_ID = "ServiceView.AddService";

  private final ServiceViewTree myTree;
  private final ServiceViewTreeModel myTreeModel;
  private final ServiceViewModel.ServiceViewModelListener myListener;

  private final NavBarPanel myNavBarPanel;

  private volatile ServiceViewItem myLastSelection;
  private boolean mySelected;
  private volatile Promise<?> myUpdateSelectionPromise;

  ServiceTreeView(@NotNull Project project, @NotNull ServiceViewModel model, @NotNull ServiceViewUi ui, @NotNull ServiceViewState state) {
    super(new BorderLayout(), project, model, ui);

    myTreeModel = new ServiceViewTreeModel(model);
    myTree = new ServiceViewTree(myTreeModel, this);
<<<<<<< HEAD
    myTree.addTreeSelectionListener(new RestoreSelectionListener());
=======
>>>>>>> 93b17785

    myListener = new MyViewModelListener();
    model.addModelListener(myListener);

    ServiceViewActionProvider actionProvider = ServiceViewActionProvider.getInstance();
    ui.setServiceToolbar(actionProvider);
    ui.setMasterComponent(myTree, actionProvider);

    myTree.setDragEnabled(true);
    DnDManager.getInstance().registerSource(ServiceViewDragHelper.createSource(this), myTree);
    DnDManager.getInstance().registerTarget(ServiceViewDragHelper.createTarget(myTree), myTree);

    add(myUi.getComponent(), BorderLayout.CENTER);

    myTree.addTreeSelectionListener(new RestoreSelectionListener());
    myTree.addTreeSelectionListener(e -> onSelectionChanged());
    model.addModelListener(this::rootsChanged);

    Consumer<ServiceViewItem> selector = item ->
      select(item.getValue(), item.getRootContributor().getClass())
        .onSuccess(result -> AppUIUtil.invokeOnEdt(() -> {
          JComponent component = getUi().getDetailsComponent();
          if (component != null) {
            IdeFocusManager.getInstance(getProject()).requestFocus(component, false);
          }
        }, getProject().getDisposed()));
    myNavBarPanel = new ServiceViewNavBarPanel(getProject(), true, getModel(), selector);
    myNavBarPanel.getModel().updateModel(null);
    myUi.setNavBar(myNavBarPanel);

    if (model instanceof ServiceViewModel.AllServicesModel) {
      setEmptyText(myTree, myTree.getEmptyText());
    }

    if (state.expandedPaths.isEmpty()) {
      state.treeState.applyTo(myTree, myTreeModel.getRoot());
    }
    else {
      Set<ServiceViewItem> roots = new THashSet<>(model.getVisibleRoots());
      List<TreePath> adjusted = adjustPaths(state.expandedPaths, roots, myTreeModel.getRoot());
      if (!adjusted.isEmpty()) {
        TreeUtil.promiseExpand(myTree, new PathExpandVisitor(adjusted));
      }
    }
  }

  @Override
  public void dispose() {
    getModel().removeModelListener(myListener);
    super.dispose();
  }

  @Override
  void saveState(@NotNull ServiceViewState state) {
    super.saveState(state);
    myUi.saveState(state);
    state.treeState = TreeState.createOn(myTree);
    state.expandedPaths = TreeUtil.collectExpandedPaths(myTree);
  }

  @NotNull
  @Override
  List<ServiceViewItem> getSelectedItems() {
    int[] rows = myTree.getSelectionRows();
    if (rows == null || rows.length == 0) return Collections.emptyList();

    List<Object> objects = TreeUtil.collectSelectedUserObjects(myTree);
    if (objects.size() != rows.length) {
      return ContainerUtil.mapNotNull(objects, o -> ObjectUtils.tryCast(o, ServiceViewItem.class));
    }

    List<Pair<Object, Integer>> objectRows = new ArrayList<>();
    for (int i = 0; i < rows.length; i++) {
      objectRows.add(Pair.create(objects.get(i), rows[i]));
    }
    Collections.sort(objectRows, Comparator.comparing(pair -> pair.second));
    return ContainerUtil.mapNotNull(objectRows, pair -> ObjectUtils.tryCast(pair.first, ServiceViewItem.class));
  }

  @Override
  Promise<Void> select(@NotNull Object service, @NotNull Class<?> contributorClass) {
    ServiceViewItem selectedItem = myLastSelection;
    if (selectedItem == null || !selectedItem.getValue().equals(service)) {
      AsyncPromise<Void> result = new AsyncPromise<>();
      myTreeModel.findPath(service, contributorClass)
        .onError(result::setError)
        .onSuccess(path -> {
          TreeUtil.promiseSelect(myTree, new PathSelectionVisitor(path))
            .onError(result::setError)
            .onSuccess(selectedPath -> {
              result.setResult(null);
              cancelSelectionUpdate();
            });
          cancelSelectionUpdate();
        });
      return result;
    }
    return Promises.resolvedPromise();
  }

  @Override
  Promise<Void> expand(@NotNull Object service, @NotNull Class<?> contributorClass) {
    AsyncPromise<Void> result = new AsyncPromise<>();
    myTreeModel.findPath(service, contributorClass)
      .onError(result::setError)
      .onSuccess(path -> {
        TreeUtil.promiseExpand(myTree, new PathSelectionVisitor(path))
          .onError(result::setError)
          .onSuccess(expandedPath -> {
            result.setResult(null);
          });
      });
    return result;
  }

  @Override
  void onViewSelected() {
    mySelected = true;
    if (myLastSelection != null) {
      ServiceViewDescriptor descriptor = myLastSelection.getViewDescriptor();
      onViewSelected(descriptor);
      myUi.setDetailsComponent(descriptor.getContentComponent());
    }
    else {
      myUi.setDetailsComponent(null);
    }
  }

  @Override
  void onViewUnselected() {
    mySelected = false;
    if (myLastSelection != null) {
      myLastSelection.getViewDescriptor().onNodeUnselected();
    }
  }

<<<<<<< HEAD
=======
  @Override
  void jumpToServices() {
    if (myTree.isShowing()) {
      IdeFocusManager.getInstance(getProject()).requestFocus(myTree, false);
    }
    else {
      myNavBarPanel.rebuildAndSelectTail(true);
    }
  }

>>>>>>> 93b17785
  private void onSelectionChanged() {
    List<ServiceViewItem> selected = getSelectedItems();
    ServiceViewItem newSelection = ContainerUtil.getOnlyItem(selected);
    if (Comparing.equal(newSelection, myLastSelection)) return;

    ServiceViewDescriptor oldDescriptor = myLastSelection == null ? null : myLastSelection.getViewDescriptor();
    if (oldDescriptor != null && mySelected) {
      oldDescriptor.onNodeUnselected();
    }

    myLastSelection = newSelection;
    myNavBarPanel.getModel().updateModel(newSelection);

    if (!mySelected) return;

    ServiceViewDescriptor newDescriptor = newSelection == null ? null : newSelection.getViewDescriptor();
    if (newDescriptor != null) {
      newDescriptor.onNodeSelected();
    }
    myUi.setDetailsComponent(newDescriptor == null ? null : newDescriptor.getContentComponent());
  }

  private void rootsChanged() {
    updateNavBar();
    ServiceViewItem lastSelection = myLastSelection;
    ServiceViewItem updatedItem = lastSelection == null ? null : getModel().findItem(lastSelection);
    AppUIUtil.invokeOnEdt(() -> {
      List<ServiceViewItem> selected = getSelectedItems();
      if (selected.isEmpty()) {
        ServiceViewItem item = ContainerUtil.getFirstItem(getModel().getRoots());
        if (item != null) {
          select(item.getValue(), item.getRootContributor().getClass());
          return;
        }
      }

      ServiceViewItem newSelection = ContainerUtil.getOnlyItem(selected);
      if (Comparing.equal(newSelection, updatedItem)) {
        newSelection = updatedItem;
      }
      if (Comparing.equal(newSelection, myLastSelection)) {
        myLastSelection = newSelection;
        if (mySelected) {
          ServiceViewDescriptor descriptor = newSelection == null ? null : newSelection.getViewDescriptor();
          myUi.setDetailsComponent(descriptor == null ? null : descriptor.getContentComponent());
        }
      }
    }, getProject().getDisposed());
  }

  private void updateNavBar() {
    AsyncPromise<ServiceViewItem> itemPromise = new AsyncPromise<>();
    itemPromise.onSuccess(item -> {
      if (item == null) return;

      getModel().getInvoker().invoke(() -> {
        ServiceViewItem updatedItem = getModel().findItem(item);
        if (updatedItem != null) {
          AppUIUtil.invokeOnEdt(() -> {
            ServiceViewItem navBarItem = getNavBarItem();
            if (updatedItem.equals(navBarItem)) {
              myNavBarPanel.getModel().updateModel(updatedItem);
            }
          }, getProject().getDisposed());
        }
      });
    });
    AppUIUtil.invokeOnEdt(() -> itemPromise.setResult(getNavBarItem()), getProject().getDisposed());
  }

  private ServiceViewItem getNavBarItem() {
    NavBarModel navBarModel = myNavBarPanel.getModel();
    if (navBarModel.isEmpty()) return null;

    return ObjectUtils.tryCast(navBarModel.getElement(navBarModel.size() - 1), ServiceViewItem.class);
  }

  @Override
  void setAutoScrollToSourceHandler(@NotNull AutoScrollToSourceHandler autoScrollToSourceHandler) {
    super.setAutoScrollToSourceHandler(autoScrollToSourceHandler);
    autoScrollToSourceHandler.install(myTree);
  }

  @Override
  List<Object> getChildrenSafe(@NotNull List<Object> valueSubPath) {
    Queue<Object> values = new LinkedList<>(valueSubPath);
    Object visibleRoot = values.poll();
    if (visibleRoot == null) return Collections.emptyList();

    int count = myTree.getRowCount();
    for (int i = 0; i < count; i++) {
      TreePath path = myTree.getPathForRow(i);
      Object node = path.getLastPathComponent();
      if (!(node instanceof ServiceViewItem)) continue;

      ServiceViewItem item = (ServiceViewItem)node;
      if (!visibleRoot.equals(item.getValue())) continue;

      while (!values.isEmpty()) {
        Object value = values.poll();
        item = ContainerUtil.find(getModel().getChildren(item), child -> value.equals(child.getValue()));
        if (item == null) return Collections.emptyList();
      }
      return ContainerUtil.map(getModel().getChildren(item), ServiceViewItem::getValue);
    }
    return Collections.emptyList();
  }

  private void cancelSelectionUpdate() {
    Promise<?> selectPromise = myUpdateSelectionPromise;
    if (selectPromise instanceof AsyncPromise) {
      ((AsyncPromise<?>)selectPromise).cancel();
    }
  }

  private static void setEmptyText(JComponent component, StatusText emptyText) {
    emptyText.setText("No services configured.");
    emptyText.appendSecondaryText("Add Service",
                                  new SimpleTextAttributes(SimpleTextAttributes.STYLE_PLAIN, JBUI.CurrentTheme.Link.linkColor()),
                                  new ActionListener() {
                                    @Override
                                    public void actionPerformed(ActionEvent e) {
                                      ActionGroup addActionGroup = ObjectUtils.tryCast(
                                        ActionManager.getInstance().getAction(ADD_SERVICE_ACTION_ID), ActionGroup.class);
                                      if (addActionGroup == null) return;

                                      DataContext dataContext = DataManager.getInstance().getDataContext(component);
                                      JBPopupFactory.getInstance().createActionGroupPopup(
                                        addActionGroup.getTemplatePresentation().getText(), addActionGroup, dataContext,
                                        JBPopupFactory.ActionSelectionAid.SPEEDSEARCH,
                                        false, null, -1, null, ActionPlaces.getActionGroupPopupPlace(ADD_SERVICE_ACTION_ID))
                                        .show(new RelativePoint(component, component.getMousePosition()));
                                    }
                                  });
    AnAction addAction = ActionManager.getInstance().getAction(ADD_SERVICE_ACTION_ID);
    ShortcutSet shortcutSet = addAction == null ? null : addAction.getShortcutSet();
    Shortcut shortcut = shortcutSet == null ? null : ArrayUtil.getFirstElement(shortcutSet.getShortcuts());
    if (shortcut != null) {
      emptyText.appendSecondaryText(" (" + KeymapUtil.getShortcutText(shortcut) + ")", StatusText.DEFAULT_ATTRIBUTES, null);
    }
  }

  private static List<TreePath> adjustPaths(List<TreePath> paths, Collection<? extends ServiceViewItem> roots, Object treeRoot) {
    List<TreePath> result = new SmartList<>();
    for (TreePath path : paths) {
      Object[] items = path.getPath();
      for (int i = 1; i < items.length; i++) {
        //noinspection SuspiciousMethodCalls
        if (roots.contains(items[i])) {
          Object[] adjustedItems = new Object[items.length - i + 1];
          adjustedItems[0] = treeRoot;
          System.arraycopy(items, i, adjustedItems, 1, items.length - i);
          result.add(new TreePath(adjustedItems));
          break;
        }
      }
    }
    return result;
  }

  private class MyViewModelListener implements ServiceViewModel.ServiceViewModelListener {
    @Override
    public void rootsChanged() {
      AppUIUtil.invokeOnEdt(() -> {
        TreePath[] currentPaths = myTree.getSelectionPaths();
        List<TreePath> selectedPaths =
          currentPaths == null || currentPaths.length == 0 ? Collections.emptyList() : Arrays.asList(currentPaths);
        myTreeModel.rootsChanged();
        if (selectedPaths.isEmpty()) return;

        myTreeModel.getInvoker().invokeLater(() -> {
          List<Promise<TreePath>> pathPromises =
            ContainerUtil.mapNotNull(selectedPaths, path -> {
              ServiceViewItem item = ObjectUtils.tryCast(path.getLastPathComponent(), ServiceViewItem.class);
              return item == null ? null : myTreeModel.findPath(item.getValue(), item.getRootContributor().getClass());
            });
          Promises.collectResults(pathPromises, true).onProcessed(paths -> {
            if (paths != null && !paths.isEmpty() && !paths.equals(selectedPaths)) {
              Promise<?> newSelectPromise = TreeUtil.promiseSelect(myTree, paths.stream().map(PathSelectionVisitor::new));
              cancelSelectionUpdate();
              if (newSelectPromise instanceof AsyncPromise) {
                ((AsyncPromise<?>)newSelectPromise).onError(t -> {
                  if (t instanceof CancellationException) {
                    TreeUtil.promiseExpand(myTree, paths.stream().map(path -> new PathSelectionVisitor(path.getParentPath())));
                  }
                });
              }
              myUpdateSelectionPromise = newSelectPromise;
            }
          });
        });
      }, getProject().getDisposed());
    }
  }

  private static class PathSelectionVisitor implements TreeVisitor {
    private final Queue<Object> myPath;

    PathSelectionVisitor(TreePath path) {
      myPath = ContainerUtil.newLinkedList(path.getPath());
    }

    @NotNull
    @Override
    public Action visit(@NotNull TreePath path) {
      Object node = path.getLastPathComponent();
      if (node.equals(myPath.peek())) {
        myPath.poll();
        return myPath.isEmpty() ? Action.INTERRUPT : Action.CONTINUE;
      }
      return Action.SKIP_CHILDREN;
    }
  }

  private static class PathExpandVisitor implements TreeVisitor {
    private final List<TreePath> myPaths;

    PathExpandVisitor(List<TreePath> paths) {
      myPaths = paths;
    }

    @NotNull
    @Override
    public Action visit(@NotNull TreePath path) {
      if (path.getParentPath() == null) return Action.CONTINUE;

      for (TreePath treePath : myPaths) {
        if (treePath.equals(path)) {
          myPaths.remove(treePath);
          return myPaths.isEmpty() ? Action.INTERRUPT : Action.CONTINUE;
        }
      }
      return Action.SKIP_CHILDREN;
    }
  }
}<|MERGE_RESOLUTION|>--- conflicted
+++ resolved
@@ -16,11 +16,8 @@
 import com.intellij.openapi.wm.IdeFocusManager;
 import com.intellij.ui.AppUIUtil;
 import com.intellij.ui.AutoScrollToSourceHandler;
-<<<<<<< HEAD
-=======
 import com.intellij.ui.SimpleTextAttributes;
 import com.intellij.ui.awt.RelativePoint;
->>>>>>> 93b17785
 import com.intellij.ui.tree.RestoreSelectionListener;
 import com.intellij.ui.tree.TreeVisitor;
 import com.intellij.util.ArrayUtil;
@@ -65,10 +62,6 @@
 
     myTreeModel = new ServiceViewTreeModel(model);
     myTree = new ServiceViewTree(myTreeModel, this);
-<<<<<<< HEAD
-    myTree.addTreeSelectionListener(new RestoreSelectionListener());
-=======
->>>>>>> 93b17785
 
     myListener = new MyViewModelListener();
     model.addModelListener(myListener);
@@ -205,8 +198,6 @@
     }
   }
 
-<<<<<<< HEAD
-=======
   @Override
   void jumpToServices() {
     if (myTree.isShowing()) {
@@ -217,7 +208,6 @@
     }
   }
 
->>>>>>> 93b17785
   private void onSelectionChanged() {
     List<ServiceViewItem> selected = getSelectedItems();
     ServiceViewItem newSelection = ContainerUtil.getOnlyItem(selected);
