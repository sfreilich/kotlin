package org.jetbrains.jet.lang.types;

import com.google.common.collect.ImmutableMap;
import com.google.common.collect.Lists;
import com.google.common.collect.Maps;
import com.google.common.collect.Sets;
import com.intellij.lang.ASTNode;
import com.intellij.psi.PsiElement;
import com.intellij.psi.tree.IElementType;
import com.intellij.psi.tree.TokenSet;
import org.jetbrains.annotations.NotNull;
import org.jetbrains.annotations.Nullable;
import org.jetbrains.jet.JetNodeTypes;
import org.jetbrains.jet.lang.JetSemanticServices;
import org.jetbrains.jet.lang.descriptors.*;
import org.jetbrains.jet.lang.descriptors.annotations.AnnotationDescriptor;
import org.jetbrains.jet.lang.diagnostics.Diagnostic;
import org.jetbrains.jet.lang.diagnostics.DiagnosticWithPsiElement;
import org.jetbrains.jet.lang.psi.*;
import org.jetbrains.jet.lang.resolve.*;
import org.jetbrains.jet.lang.resolve.calls.AutoCastUtils;
import org.jetbrains.jet.lang.resolve.calls.CallResolver;
import org.jetbrains.jet.lang.resolve.calls.OverloadResolutionResults;
import org.jetbrains.jet.lang.resolve.constants.*;
import org.jetbrains.jet.lang.resolve.constants.StringValue;
import org.jetbrains.jet.lang.resolve.scopes.JetScope;
import org.jetbrains.jet.lang.resolve.scopes.WritableScope;
import org.jetbrains.jet.lang.resolve.scopes.WritableScopeImpl;
import org.jetbrains.jet.lang.resolve.scopes.receivers.ExpressionReceiver;
import org.jetbrains.jet.lang.resolve.scopes.receivers.ReceiverDescriptor;
import org.jetbrains.jet.lang.resolve.scopes.receivers.TransientReceiver;
import org.jetbrains.jet.lexer.JetTokens;
import org.jetbrains.jet.util.slicedmap.WritableSlice;

import java.util.*;

import static org.jetbrains.jet.lang.diagnostics.Errors.*;
import static org.jetbrains.jet.lang.resolve.BindingContext.*;
import static org.jetbrains.jet.lang.resolve.scopes.receivers.ReceiverDescriptor.NO_RECEIVER;

/**
 * @author abreslav
 */
public class JetTypeInferrer {
    
    private static final Set<String> numberConversions = Sets.newHashSet();
    static {
        numberConversions.add("dbl");
        numberConversions.add("flt");
        numberConversions.add("lng");
        numberConversions.add("sht");
        numberConversions.add("byt");
        numberConversions.add("int");
    }

    private static final JetType FORBIDDEN = new JetType() {
        @NotNull
        @Override
        public TypeConstructor getConstructor() {
            throw new UnsupportedOperationException(); // TODO
        }

        @NotNull
        @Override
        public List<TypeProjection> getArguments() {
            throw new UnsupportedOperationException(); // TODO
        }

        @Override
        public boolean isNullable() {
            throw new UnsupportedOperationException(); // TODO
        }

        @NotNull
        @Override
        public JetScope getMemberScope() {
            throw new UnsupportedOperationException(); // TODO
        }

        @Override
        public List<AnnotationDescriptor> getAnnotations() {
            throw new UnsupportedOperationException(); // TODO
        }

        @Override
        public String toString() {
            return "FORBIDDEN";
        }
    };
    public static final JetType NO_EXPECTED_TYPE = new JetType() {
        @NotNull
        @Override
        public TypeConstructor getConstructor() {
            throw new UnsupportedOperationException(); // TODO
        }

        @NotNull
        @Override
        public List<TypeProjection> getArguments() {
            throw new UnsupportedOperationException(); // TODO
        }

        @Override
        public boolean isNullable() {
            throw new UnsupportedOperationException(); // TODO
        }

        @NotNull
        @Override
        public JetScope getMemberScope() {
            throw new UnsupportedOperationException(); // TODO
        }

        @Override
        public List<AnnotationDescriptor> getAnnotations() {
            throw new UnsupportedOperationException(); // TODO
        }

        @Override
        public String toString() {
            return "NO_EXPECTED_TYPE";
        }
    };

    private static final ImmutableMap<IElementType, String> unaryOperationNames = ImmutableMap.<IElementType, String>builder()
            .put(JetTokens.PLUSPLUS, "inc")
            .put(JetTokens.MINUSMINUS, "dec")
            .put(JetTokens.PLUS, "plus")
            .put(JetTokens.MINUS, "minus")
            .put(JetTokens.EXCL, "not")
            .build();
    private static final ImmutableMap<IElementType, String> binaryOperationNames = ImmutableMap.<IElementType, String>builder()
            .put(JetTokens.MUL, "times")
            .put(JetTokens.PLUS, "plus")
            .put(JetTokens.MINUS, "minus")
            .put(JetTokens.DIV, "div")
            .put(JetTokens.PERC, "mod")
            .put(JetTokens.ARROW, "arrow")
            .put(JetTokens.RANGE, "rangeTo")
            .build();

    private static final Set<IElementType> comparisonOperations = Sets.<IElementType>newHashSet(JetTokens.LT, JetTokens.GT, JetTokens.LTEQ, JetTokens.GTEQ);
    private static final Set<IElementType> equalsOperations = Sets.<IElementType>newHashSet(JetTokens.EQEQ, JetTokens.EXCLEQ);

    private static final Set<IElementType> inOperations = Sets.<IElementType>newHashSet(JetTokens.IN_KEYWORD, JetTokens.NOT_IN);
    public static final ImmutableMap<IElementType, String> assignmentOperationNames = ImmutableMap.<IElementType, String>builder()
            .put(JetTokens.MULTEQ, "timesAssign")
            .put(JetTokens.DIVEQ, "divAssign")
            .put(JetTokens.PERCEQ, "modAssign")
            .put(JetTokens.PLUSEQ, "plusAssign")
            .put(JetTokens.MINUSEQ, "minusAssign")
            .build();

    private static final ImmutableMap<IElementType, IElementType> assignmentOperationCounterparts = ImmutableMap.<IElementType, IElementType>builder()
            .put(JetTokens.MULTEQ, JetTokens.MUL)
            .put(JetTokens.DIVEQ, JetTokens.DIV)
            .put(JetTokens.PERCEQ, JetTokens.PERC)
            .put(JetTokens.PLUSEQ, JetTokens.PLUS)
            .put(JetTokens.MINUSEQ, JetTokens.MINUS)
            .build();
    
    @Nullable
    public static String getNameForOperationSymbol(@NotNull IElementType token) {
        String name = unaryOperationNames.get(token);
        if (name != null) return name;
        name = binaryOperationNames.get(token);
        if (name != null) return name;
        name = assignmentOperationNames.get(token);
        if (name != null) return name;
        if (comparisonOperations.contains(token)) return "compareTo";
        if (equalsOperations.contains(token)) return "equals";
        if (inOperations.contains(token)) return "contains";
        return null;
    } 

    private final JetSemanticServices semanticServices;
//    private final JetFlowInformationProvider flowInformationProvider;
    private final Map<JetPattern, DataFlowInfo> patternsToDataFlowInfo = Maps.newHashMap();

    private final Map<JetPattern, List<VariableDescriptor>> patternsToBoundVariableLists = Maps.newHashMap();
    
    private final LabelsResolver labelsResolver = new LabelsResolver();

    public JetTypeInferrer(@NotNull JetSemanticServices semanticServices) {
        this.semanticServices = semanticServices;
//        this.flowInformationProvider = flowInformationProvider;
    }

    public Services getServices(@NotNull BindingTrace trace) {
        return new Services(trace);
    }

    public class Services {
        private final BindingTrace trace;
        private final CompileTimeConstantResolver compileTimeConstantResolver;

        private final TypeInferrerVisitor typeInferrerVisitor;
        private final TypeInferrerVisitorWithNamespaces typeInferrerVisitorWithNamespaces;
        private final CallResolver callResolver;

        private Services(BindingTrace trace) {
            this.trace = trace;
            this.compileTimeConstantResolver = new CompileTimeConstantResolver(semanticServices, trace);
            this.typeInferrerVisitor = new TypeInferrerVisitor();
            this.typeInferrerVisitorWithNamespaces = new TypeInferrerVisitorWithNamespaces();
            this.callResolver = new CallResolver(semanticServices, JetTypeInferrer.this, DataFlowInfo.getEmpty());
        }

        public TypeInferrerVisitorWithWritableScope newTypeInferrerVisitorWithWritableScope(WritableScope scope) {
            return new TypeInferrerVisitorWithWritableScope(scope);
        }

        @NotNull
        public JetType safeGetType(@NotNull JetScope scope, @NotNull JetExpression expression, @NotNull JetType expectedType) {
            JetType type = getType(scope, expression, expectedType);
            if (type != null) {
                return type;
            }
            return ErrorUtils.createErrorType("Type for " + expression.getText());
        }

        @Nullable
        public JetType getType(@NotNull final JetScope scope, @NotNull JetExpression expression, @NotNull JetType expectedType) {
            return typeInferrerVisitor.getType(expression, newContext(trace, scope, DataFlowInfo.getEmpty(), expectedType, FORBIDDEN));
        }

        public JetType getTypeWithNamespaces(@NotNull final JetScope scope, @NotNull JetExpression expression) {
            return typeInferrerVisitorWithNamespaces.getType(expression, newContext(trace, scope, DataFlowInfo.getEmpty(), NO_EXPECTED_TYPE, NO_EXPECTED_TYPE));
        }

        public CallResolver getCallResolver() {
            return callResolver;
        }

//        TODO JetElement -> JetWhenConditionCall || JetQualifiedExpression
//        private void checkNullSafety(@Nullable JetType receiverType, @NotNull ASTNode operationTokenNode, @Nullable FunctionDescriptor callee, @NotNull JetElement element) {
//            if (receiverType != null && callee != null) {
//                boolean namespaceType = receiverType instanceof NamespaceType;
//                boolean nullableReceiver = !namespaceType && receiverType.isNullable();
//                ReceiverDescriptor calleeReceiver = callee.getReceiverParameter();
//                boolean calleeForbidsNullableReceiver = !calleeReceiver.exists() || !calleeReceiver.getType().isNullable();
//
//                IElementType operationSign = operationTokenNode.getElementType();
//                if (nullableReceiver && calleeForbidsNullableReceiver && operationSign == JetTokens.DOT) {
////                    trace.getErrorHandler().genericError(operationTokenNode, "Only safe calls (?.) are allowed on a nullable receiver of type " + receiverType);
//                    trace.report(UNSAFE_CALL.on(operationTokenNode, receiverType));
//                }
//                else if ((!nullableReceiver || !calleeForbidsNullableReceiver) && operationSign == JetTokens.SAFE_ACCESS) {
//                    if (namespaceType) {
////                        trace.getErrorHandler().genericError(operationTokenNode, "Safe calls are not allowed on namespaces");
//                        trace.report(SAFE_CALLS_ARE_NOT_ALLOWED_ON_NAMESPACES.on(operationTokenNode));
//                    }
//                    else {
////                        trace.getErrorHandler().genericWarning(operationTokenNode, "Unnecessary safe call on a non-null receiver of type  " + receiverType);
//
//                        trace.report(UNNECESSARY_SAFE_CALL.on(element, operationTokenNode, receiverType));
//
//                    }
//                }
//            }
//        }

        public void checkFunctionReturnType(@NotNull JetScope outerScope, @NotNull JetDeclarationWithBody function, @NotNull FunctionDescriptor functionDescriptor) {
            checkFunctionReturnType(outerScope, function, functionDescriptor, DataFlowInfo.getEmpty());
        }

        private void checkFunctionReturnType(@NotNull JetScope outerScope, @NotNull JetDeclarationWithBody function, @NotNull FunctionDescriptor functionDescriptor, DataFlowInfo dataFlowInfo) {
            JetType expectedReturnType = functionDescriptor.getReturnType();
            if (!function.hasBlockBody() && !function.hasDeclaredReturnType()) {
                expectedReturnType = NO_EXPECTED_TYPE;
            }
            JetScope functionInnerScope = FunctionDescriptorUtil.getFunctionInnerScope(outerScope, functionDescriptor, trace);
            checkFunctionReturnType(functionInnerScope, function, functionDescriptor, expectedReturnType, dataFlowInfo);
    //        Map<JetElement, JetType> typeMap = collectReturnedExpressionsWithTypes(outerScope, function, functionDescriptor, expectedReturnType);
    //        if (typeMap.isEmpty()) {
    //            return; // The function returns Nothing
    //        }
    //        for (Map.Entry<JetElement, JetType> entry : typeMap.entrySet()) {
    //            JetType actualType = entry.castValue();
    //            JetElement element = entry.getKey();
    //            JetTypeChecker typeChecker = semanticServices.getTypeChecker();
    //            if (!typeChecker.isSubtypeOf(actualType, expectedReturnType)) {
    //                if (typeChecker.isConvertibleBySpecialConversion(actualType, expectedReturnType)) {
    //                    if (expectedReturnType.getConstructor().equals(JetStandardClasses.getUnitType().getConstructor())
    //                        && element.getParent() instanceof JetReturnExpression) {
    //                        context.trace.getErrorHandler().genericError(element.getNode(), "This function must return a value of type Unit");
    //                    }
    //                }
    //                else {
    //                    if (element == function) {
    //                        JetExpression bodyExpression = function.getBodyExpression();
    //                        assert bodyExpression != null;
    //                        context.trace.getErrorHandler().genericError(bodyExpression.getNode(), "This function must return a value of type " + expectedReturnType);
    //                    }
    //                    else if (element instanceof JetExpression) {
    //                        JetExpression expression = (JetExpression) element;
    //                        context.trace.report(TYPE_MISMATCH.on(expression, expectedReturnType, actualType));
    //                    }
    //                    else {
    //                        context.trace.getErrorHandler().genericError(element.getNode(), "This function must return a value of type " + expectedReturnType);
    //                    }
    //                }
    //            }
    //        }
        }

        public void checkFunctionReturnType(JetScope functionInnerScope, JetDeclarationWithBody function, FunctionDescriptor functionDescriptor, @NotNull final JetType expectedReturnType) {
            checkFunctionReturnType(functionInnerScope, function, functionDescriptor, expectedReturnType, DataFlowInfo.getEmpty());
        }

        private void checkFunctionReturnType(JetScope functionInnerScope, JetDeclarationWithBody function, FunctionDescriptor functionDescriptor, @NotNull final JetType expectedReturnType, @NotNull DataFlowInfo dataFlowInfo) {
            JetExpression bodyExpression = function.getBodyExpression();
            if (bodyExpression == null) return;
            
            final boolean blockBody = function.hasBlockBody();
            final TypeInferenceContext context =
                    blockBody
                    ? newContext(trace, functionInnerScope, dataFlowInfo, NO_EXPECTED_TYPE, expectedReturnType)
                    : newContext(trace, functionInnerScope, dataFlowInfo, expectedReturnType, FORBIDDEN);

            if (function instanceof JetFunctionLiteralExpression) {
                JetFunctionLiteralExpression functionLiteralExpression = (JetFunctionLiteralExpression) function;
                getBlockReturnedType(functionInnerScope, functionLiteralExpression.getBodyExpression(), CoercionStrategy.COERCION_TO_UNIT, context);
            }
            else {
                typeInferrerVisitor.getType(bodyExpression, context);
            }

//            List<JetElement> unreachableElements = Lists.newArrayList();
//            flowInformationProvider.collectUnreachableExpressions(function.asElement(), unreachableElements);

            // This is needed in order to highlight only '1 < 2' and not '1', '<' and '2' as well
//            final Set<JetElement> rootUnreachableElements = JetPsiUtil.findRootExpressions(unreachableElements);

            // TODO : (return 1) || (return 2) -- only || and right of it is unreachable
            // TODO : try {return 1} finally {return 2}. Currently 'return 1' is reported as unreachable,
            //        though it'd better be reported more specifically

//            for (JetElement element : rootUnreachableElements) {
//                //trace.report(UNREACHABLE_CODE.on(element));
//            }

//            List<JetExpression> returnedExpressions = Lists.newArrayList();
//            flowInformationProvider.collectReturnExpressions(function.asElement(), returnedExpressions);

//            boolean nothingReturned = returnedExpressions.isEmpty();

            //returnedExpressions.remove(function); // This will be the only "expression" if the body is empty
//            Map<JetExpression, JetType> typeMap = collectReturnedExpressionsWithTypes(trace, functionInnerScope, function, functionDescriptor);
//            Set<JetExpression> returnedExpressions = typeMap.keySet();
//
//
//            if (expectedReturnType != NO_EXPECTED_TYPE && !JetStandardClasses.isUnit(expectedReturnType) && returnedExpressions.isEmpty()) {
//                trace.report(RETURN_TYPE_MISMATCH.on(bodyExpression, expectedReturnType));
//            }

//            if (expectedReturnType != NO_EXPECTED_TYPE && !JetStandardClasses.isUnit(expectedReturnType) && returnedExpressions.isEmpty() && !nothingReturned) {
////                trace.getErrorHandler().genericError(bodyExpression.getNode(), "This function must return a value of type " + expectedReturnType);
//                trace.report(RETURN_TYPE_MISMATCH.on(bodyExpression, expectedReturnType));
//            }
//
//            for (JetExpression returnedExpression : returnedExpressions) {
//                returnedExpression.accept(new JetVisitorVoid() {
//                    @Override
//                    public void visitReturnExpression(JetReturnExpression expression) {
//                        if (!blockBody) {
////                            trace.getErrorHandler().genericError(expression.getNode(), "Returns are not allowed for functions with expression body. Use block body in '{...}'");
//                            trace.report(RETURN_IN_FUNCTION_WITH_EXPRESSION_BODY.on(expression));
//                        }
//                    }
//
//                    @Override
//                    public void visitExpression(JetExpression expression) {
//                        if (blockBody && !JetStandardClasses.isUnit(expectedReturnType) && !rootUnreachableElements.contains(expression)) {
//                            //TODO move to pseudocode
//                            JetType type = typeInferrerVisitor.getType(expression, context.replaceExpectedType(NO_EXPECTED_TYPE));
//                            if (type == null || !JetStandardClasses.isNothing(type)) {
////                                trace.getErrorHandler().genericError(expression.getNode(), "A 'return' expression required in a function with a block body ('{...}')");
//                                trace.report(NO_RETURN_IN_FUNCTION_WITH_BLOCK_BODY.on(expression));
//                            }
//                        }
//                    }
//                });
//            }
        }

        @Nullable
        private JetType getBlockReturnedType(@NotNull JetScope outerScope, @NotNull JetBlockExpression expression, @NotNull CoercionStrategy coercionStrategyForLastExpression, TypeInferenceContext context) {
            List<JetElement> block = expression.getStatements();
            if (block.isEmpty()) {
                return checkType(JetStandardClasses.getUnitType(), expression, context);
            }

            DeclarationDescriptor containingDescriptor = outerScope.getContainingDeclaration();
            WritableScope scope = new WritableScopeImpl(outerScope, containingDescriptor, new TraceBasedRedeclarationHandler(context.trace)).setDebugName("getBlockReturnedType");
            return getBlockReturnedTypeWithWritableScope(scope, block, coercionStrategyForLastExpression, context);
        }

        @NotNull
        public JetType inferFunctionReturnType(@NotNull JetScope outerScope, JetDeclarationWithBody function, FunctionDescriptor functionDescriptor) {
            Map<JetExpression, JetType> typeMap = collectReturnedExpressionsWithTypes(trace, outerScope, function, functionDescriptor);
            Collection<JetType> types = typeMap.values();
            return types.isEmpty()
                    ? JetStandardClasses.getNothingType()
                    : semanticServices.getTypeChecker().commonSupertype(types);
        }

        private Map<JetExpression, JetType> collectReturnedExpressionsWithTypes(
                final @NotNull BindingTrace trace,
                JetScope outerScope,
                final JetDeclarationWithBody function,
                FunctionDescriptor functionDescriptor) {
            JetExpression bodyExpression = function.getBodyExpression();
            assert bodyExpression != null;
            JetScope functionInnerScope = FunctionDescriptorUtil.getFunctionInnerScope(outerScope, functionDescriptor, trace);
            typeInferrerVisitor.getType(bodyExpression, newContext(trace, functionInnerScope, DataFlowInfo.getEmpty(), NO_EXPECTED_TYPE, FORBIDDEN));
            //todo function literals
            final Collection<JetExpression> returnedExpressions = new ArrayList<JetExpression>();
            if (function.hasBlockBody()) {
                //now this code is never invoked!, it should be invoked for inference of return type of function literal with local returns
                bodyExpression.visit(new JetTreeVisitor<JetDeclarationWithBody>() {
                    @Override
                    public Void visitReturnExpression(JetReturnExpression expression, JetDeclarationWithBody outerFunction) {
                        JetSimpleNameExpression targetLabel = expression.getTargetLabel();
                        PsiElement element = targetLabel != null ? trace.get(LABEL_TARGET, targetLabel) : null;
                        if (element == function || (targetLabel == null && outerFunction == function)) {
                            returnedExpressions.add(expression);
                        }
                        return null;
                    }

                    @Override
                    public Void visitFunctionLiteralExpression(JetFunctionLiteralExpression expression, JetDeclarationWithBody outerFunction) {
                        return super.visitFunctionLiteralExpression(expression, expression.getFunctionLiteral());
                    }

                    @Override
                    public Void visitNamedFunction(JetNamedFunction function, JetDeclarationWithBody outerFunction) {
                        return super.visitNamedFunction(function, function);
                    }
                }, function);
            }
            else {
                returnedExpressions.add(bodyExpression);
            }
            Map<JetExpression, JetType> typeMap = new HashMap<JetExpression, JetType>();
            for (JetExpression returnedExpression : returnedExpressions) {
                JetType cachedType = trace.getBindingContext().get(BindingContext.EXPRESSION_TYPE, returnedExpression);
                trace.record(STATEMENT, returnedExpression, false);
                if (cachedType != null) {
                    typeMap.put(returnedExpression, cachedType);
                }
            }
            return typeMap;
        }

        private JetType getBlockReturnedTypeWithWritableScope(@NotNull WritableScope scope, @NotNull List<? extends JetElement> block, @NotNull CoercionStrategy coercionStrategyForLastExpression, TypeInferenceContext context) {
            if (block.isEmpty()) {
                return JetStandardClasses.getUnitType();
            }

            TypeInferrerVisitorWithWritableScope blockLevelVisitor = newTypeInferrerVisitorWithWritableScope(scope);
            TypeInferenceContext newContext = newContext(trace, scope, context.dataFlowInfo, NO_EXPECTED_TYPE, context.expectedReturnType);

            JetType result = null;
            for (Iterator<? extends JetElement> iterator = block.iterator(); iterator.hasNext(); ) {
                final JetElement statement = iterator.next();
                trace.record(STATEMENT, statement);
                final JetExpression statementExpression = (JetExpression) statement;
                //TODO constructor assert context.expectedType != FORBIDDEN : ""
                if (!iterator.hasNext()) {
                    if (context.expectedType != NO_EXPECTED_TYPE) {
                        if (coercionStrategyForLastExpression == CoercionStrategy.COERCION_TO_UNIT && JetStandardClasses.isUnit(context.expectedType)) {
                            // This implements coercion to Unit
                            TemporaryBindingTrace temporaryTraceExpectingUnit = TemporaryBindingTrace.create(trace);
                            final boolean[] mismatch = new boolean[1];
                            ObservableBindingTrace errorInterceptingTrace = makeTraceInterceptingTypeMismatch(temporaryTraceExpectingUnit, statementExpression, mismatch);
                            newContext = newContext(errorInterceptingTrace, scope, newContext.dataFlowInfo, context.expectedType, context.expectedReturnType);
                            result = blockLevelVisitor.getType(statementExpression, newContext);
                            if (mismatch[0]) {
                                TemporaryBindingTrace temporaryTraceNoExpectedType = TemporaryBindingTrace.create(trace);
                                mismatch[0] = false;
                                ObservableBindingTrace interceptingTrace = makeTraceInterceptingTypeMismatch(temporaryTraceNoExpectedType, statementExpression, mismatch);
                                newContext = newContext(interceptingTrace, scope, newContext.dataFlowInfo, NO_EXPECTED_TYPE, context.expectedReturnType);
                                result = blockLevelVisitor.getType(statementExpression, newContext);
                                if (mismatch[0]) {
                                    temporaryTraceExpectingUnit.commit();
                                }
                                else {
                                    temporaryTraceNoExpectedType.commit();
                                }
                            }
                            else {
                                temporaryTraceExpectingUnit.commit();
                            }
                        }
                        else {
                            newContext = newContext(trace, scope, newContext.dataFlowInfo, context.expectedType, context.expectedReturnType);
                            result = blockLevelVisitor.getType(statementExpression, newContext);
                        }
                    }
                    else {
                        result = blockLevelVisitor.getType(statementExpression, newContext);
                        if (coercionStrategyForLastExpression == CoercionStrategy.COERCION_TO_UNIT) {
                            boolean mightBeUnit = false;
                            if (statementExpression instanceof JetDeclaration) {
                                mightBeUnit = true;
                            } 
                            if (statementExpression instanceof JetBinaryExpression) {
                                JetBinaryExpression binaryExpression = (JetBinaryExpression) statementExpression;
                                IElementType operationType = binaryExpression.getOperationToken();
                                if (operationType == JetTokens.EQ || assignmentOperationNames.containsKey(operationType)) {
                                    mightBeUnit = true;
                                }
                            }
                            if (mightBeUnit) {
                                // TypeInferrerVisitorWithWritableScope should return only null or Unit for declarations and assignments
                                assert result == null || JetStandardClasses.isUnit(result);
                                result = JetStandardClasses.getUnitType();
                            }
                        }
                    }
                }
                else {
                    result = blockLevelVisitor.getType(statementExpression, newContext);
                }

                DataFlowInfo newDataFlowInfo = blockLevelVisitor.getResultingDataFlowInfo();
                if (newDataFlowInfo == null) {
                    newDataFlowInfo = context.dataFlowInfo;
                }
                if (newDataFlowInfo != context.dataFlowInfo) {
                    newContext = newContext(trace, scope, newDataFlowInfo, NO_EXPECTED_TYPE, context.expectedReturnType);
                }
                blockLevelVisitor.resetResult(); // TODO : maybe it's better to recreate the visitors with the same scope?
            }
            return result;
        }

        private ObservableBindingTrace makeTraceInterceptingTypeMismatch(final BindingTrace trace, final JetExpression expressionToWatch, final boolean[] mismatchFound) {
            return new ObservableBindingTrace(trace) {

                @Override
                public void report(@NotNull Diagnostic diagnostic) {
                    if (diagnostic.getFactory() == TYPE_MISMATCH && ((DiagnosticWithPsiElement) diagnostic).getPsiElement() == expressionToWatch) {
                        mismatchFound[0] = true;
                    }
                    super.report(diagnostic);
                }
            };
        }

//        //TODO
//        private JetType enrichOutType(JetExpression expression, JetType initialType, @NotNull TypeInferenceContext context) {
//            if (expression == null) return initialType;
//            VariableDescriptor variableDescriptor = getVariableDescriptorFromSimpleName(expression, context);
//            if (variableDescriptor != null) {
//                return context.dataFlowInfo.getOutType(variableDescriptor);
//            }
//            return initialType;
//        }

//        @Nullable
//        private JetType checkType(@Nullable JetType expressionType, @NotNull JetExpression expression, @NotNull TypeInferenceContext context) {
//            if (expressionType != null && context.expectedType != null && context.expectedType != NO_EXPECTED_TYPE) {
//                if (!semanticServices.getTypeChecker().isSubtypeOf(expressionType, context.expectedType)) {
//                    context.trace.report(TYPE_MISMATCH.on(expression, context.expectedType, expressionType));
//                }
//            }
//            return expressionType;
//        }

        @Nullable
        private JetType checkType(@Nullable JetType expressionType, @NotNull JetExpression expression, @NotNull TypeInferenceContext context) {
            if (expressionType == null || context.expectedType == null || context.expectedType == NO_EXPECTED_TYPE ||
                semanticServices.getTypeChecker().isSubtypeOf(expressionType, context.expectedType)) {
                return expressionType;
            }
//            VariableDescriptor variableDescriptor = AutoCastUtils.getVariableDescriptorFromSimpleName(context.trace.getBindingContext(), expression);
//            boolean appropriateTypeFound = false;
//            if (variableDescriptor != null) {
//                List<JetType> possibleTypes = Lists.newArrayList(context.dataFlowInfo.getPossibleTypesForVariable(variableDescriptor));
//                Collections.reverse(possibleTypes);
//                for (JetType possibleType : possibleTypes) {
//                    if (semanticServices.getTypeChecker().isSubtypeOf(possibleType, context.expectedType)) {
//                        appropriateTypeFound = true;
//                        break;
//                    }
//                }
//                if (!appropriateTypeFound) {
//                    JetType notnullType = context.dataFlowInfo.getOutType(variableDescriptor);
//                    if (notnullType != null && semanticServices.getTypeChecker().isSubtypeOf(notnullType, context.expectedType)) {
//                        appropriateTypeFound = true;
//                    }
//                }
//            }
            if (AutoCastUtils.castExpression(expression, context.expectedType, context.dataFlowInfo, context.trace) == null) {
//                context.trace.getErrorHandler().typeMismatch(expression, context.expectedType, expressionType);
                context.trace.report(TYPE_MISMATCH.on(expression, context.expectedType, expressionType));
                return expressionType;
            }
//            checkAutoCast(expression, context.expectedType, variableDescriptor, context.trace);
            return context.expectedType;
        }

//        private void checkAutoCast(JetExpression expression, JetType type, VariableDescriptor variableDescriptor, BindingTrace trace) {
//            if (variableDescriptor.isVar()) {
////                trace.getErrorHandler().genericError(expression.getNode(), "Automatic cast to " + type + " is impossible, because variable " + variableDescriptor.getName() + " is mutable");
//                trace.report(AUTOCAST_IMPOSSIBLE.on(expression, type, variableDescriptor));
//            } else {
//                trace.record(BindingContext.AUTOCAST, expression, type);
//            }
//        }

        @NotNull
        private List<JetType> checkArgumentTypes(@NotNull List<JetType> argumentTypes, @NotNull List<JetExpression> arguments, @NotNull List<TypeProjection> expectedArgumentTypes, @NotNull TypeInferenceContext context) {
            if (arguments.size() == 0 || argumentTypes.size() != arguments.size() || expectedArgumentTypes.size() != arguments.size()) {
                return argumentTypes;
            }
            List<JetType> result = Lists.newArrayListWithCapacity(arguments.size());
            for (int i = 0, argumentTypesSize = argumentTypes.size(); i < argumentTypesSize; i++) {
                result.add(checkType(argumentTypes.get(i), arguments.get(i), context.replaceExpectedType(expectedArgumentTypes.get(i).getType())));
            }
            return result;
        }

        @Nullable
        private VariableDescriptor getVariableDescriptorFromSimpleName(@NotNull JetExpression receiverExpression, @NotNull TypeInferenceContext context) {
            if (receiverExpression instanceof JetBinaryExpressionWithTypeRHS) {
                JetBinaryExpressionWithTypeRHS expression = (JetBinaryExpressionWithTypeRHS) receiverExpression;
                if (expression.getOperationSign().getReferencedNameElementType() == JetTokens.COLON) {
                    return getVariableDescriptorFromSimpleName(expression.getLeft(), context);
                }
            }
            VariableDescriptor variableDescriptor = null;
            if (receiverExpression instanceof JetSimpleNameExpression) {
                JetSimpleNameExpression nameExpression = (JetSimpleNameExpression) receiverExpression;
                DeclarationDescriptor declarationDescriptor = context.trace.getBindingContext().get(REFERENCE_TARGET, nameExpression);
                if (declarationDescriptor instanceof VariableDescriptor) {
                    variableDescriptor = (VariableDescriptor) declarationDescriptor;
                }
            }
            return variableDescriptor;
        }
    }

////////////////////////////////////////////////////////////////////////////////////////////////////////////////////////

    private enum CoercionStrategy {
        NO_COERCION,
        COERCION_TO_UNIT
    }

    @NotNull
    private TypeInferenceContext newContext(
            @NotNull BindingTrace trace,
            @NotNull JetScope scope,
            @NotNull DataFlowInfo dataFlowInfo,
            @NotNull JetType expectedType,
            @NotNull JetType expectedReturnType) {
        return new TypeInferenceContext(trace, scope, dataFlowInfo, expectedType, expectedReturnType);
    }

    private class TypeInferenceContext {

        public final BindingTrace trace;

        public final TypeResolver typeResolver;
        public final ClassDescriptorResolver classDescriptorResolver;
        public final JetScope scope;

        public final Services services;
        public final DataFlowInfo dataFlowInfo;

        public final JetType expectedType;
        public final JetType expectedReturnType;

        @Deprecated // Use a getter
        private CallResolver callResolver;

        @Deprecated // Only factory methods
        private TypeInferenceContext(
                @NotNull BindingTrace trace,
                @NotNull JetScope scope,
                @NotNull DataFlowInfo dataFlowInfo,
                @NotNull JetType expectedType,
                @NotNull JetType expectedReturnType) {
            this.trace = trace;
            this.typeResolver = new TypeResolver(semanticServices, trace, true);
            this.classDescriptorResolver = semanticServices.getClassDescriptorResolver(trace);
            this.scope = scope;
            this.services = getServices(trace);
            this.dataFlowInfo = dataFlowInfo;
            this.expectedType = expectedType;
            this.expectedReturnType = expectedReturnType;
        }

        public TypeInferenceContext replaceDataFlowInfo(DataFlowInfo newDataFlowInfo) {
            return newContext(trace, scope, newDataFlowInfo, expectedType, expectedReturnType);
        }
        
        public TypeInferenceContext replaceExpectedType(@Nullable JetType newExpectedType) {
            if (newExpectedType == null) return replaceExpectedType(NO_EXPECTED_TYPE);
            if (expectedType == newExpectedType) return this;
            return newContext(trace, scope, dataFlowInfo, newExpectedType, expectedReturnType);
        }
        
        public TypeInferenceContext replaceExpectedReturnType(@Nullable JetType newExpectedReturnType) {
            if (newExpectedReturnType == null) return replaceExpectedReturnType(NO_EXPECTED_TYPE);
            if (expectedReturnType == newExpectedReturnType) return this;
            return newContext(trace, scope, dataFlowInfo, expectedType, newExpectedReturnType);
        }

        public TypeInferenceContext replaceBindingTrace(@NotNull BindingTrace newTrace) {
            if (newTrace == trace) return this;
            return newContext(newTrace, scope, dataFlowInfo, expectedType, expectedReturnType);
        }

        public TypeInferenceContext replaceExpectedTypeAndTrace(@NotNull JetType newExpectedType, @NotNull BindingTrace newTrace) {
            if (newExpectedType == expectedType && newTrace == trace) return this;
            return newContext(newTrace, scope, dataFlowInfo, newExpectedType, expectedReturnType);
        }

        @NotNull
        public TypeInferenceContext replaceScope(@NotNull JetScope newScope) {
            if (newScope == scope) return this;
            return newContext(trace, newScope, dataFlowInfo, expectedType, expectedReturnType);
        }

        @NotNull
        public TypeInferenceContext replaceExpectedTypes(@NotNull JetType newExpectedType, @NotNull JetType newExpectedReturnType) {
            if (expectedType == newExpectedType && expectedReturnType == newExpectedReturnType) return this;
            return newContext(trace, scope, dataFlowInfo, newExpectedType, newExpectedReturnType);
        }

        public CallResolver getCallResolver() {
            if (callResolver == null) {
                callResolver = new CallResolver(semanticServices, JetTypeInferrer.this, this.dataFlowInfo);
            }
            return callResolver;
        }

        @Nullable
        public FunctionDescriptor resolveCallWithGivenName(@NotNull Call call, @NotNull JetReferenceExpression functionReference, @NotNull String name, @NotNull ReceiverDescriptor receiver) {
            return getCallResolver().resolveCallWithGivenName(trace, scope, call, functionReference, name, expectedType);
        }

        @Nullable
        public JetType resolveCall(@NotNull ReceiverDescriptor receiver, @Nullable ASTNode callOperationNode, @NotNull JetCallExpression callExpression) {
            return getCallResolver().resolveCall(trace, scope, CallMaker.makeCall(receiver, callOperationNode, callExpression), expectedType);
        }

        @Nullable
        public VariableDescriptor resolveSimpleProperty(@NotNull ReceiverDescriptor receiver, @Nullable ASTNode callOperationNode, @NotNull JetSimpleNameExpression nameExpression) {
            Call call = CallMaker.makePropertyCall(receiver, callOperationNode, nameExpression);
            return getCallResolver().resolveSimpleProperty(trace, scope, call, expectedType);
        }

        @NotNull
        public OverloadResolutionResults<FunctionDescriptor> resolveExactSignature(@NotNull ReceiverDescriptor receiver, @NotNull String name, @NotNull List<JetType> parameterTypes) {
            return getCallResolver().resolveExactSignature(scope, receiver, name, parameterTypes);
        }
        
    }

    private class TypeInferrerVisitor extends JetVisitor<JetType, TypeInferenceContext> {
        protected DataFlowInfo resultDataFlowInfo;

        @Nullable
        public DataFlowInfo getResultingDataFlowInfo() {
            return resultDataFlowInfo;
        }

        @NotNull
        public final JetType safeGetType(@NotNull JetExpression expression, TypeInferenceContext context) {
            JetType type = getType(expression, context);
            if (type != null) {
                return type;
            }
            return ErrorUtils.createErrorType("Type for " + expression.getText());
        }
        
        @Nullable
        public final ExpressionReceiver getExpressionReceiver(@NotNull JetExpression expression, TypeInferenceContext context) {
            JetType type = getType(expression, context);
            if (type == null) {
                return null;
            }
            return new ExpressionReceiver(expression, type);
        }

        @NotNull
        public final ExpressionReceiver safeGetExpressionReceiver(@NotNull JetExpression expression, TypeInferenceContext context) {
            return new ExpressionReceiver(expression, safeGetType(expression, context));
        }

        @Nullable
        public final JetType getType(@NotNull JetExpression expression, TypeInferenceContext context) {
            if (context.trace.get(BindingContext.PROCESSED, expression)) {
                return context.trace.getBindingContext().get(BindingContext.EXPRESSION_TYPE, expression);
            }
            JetType result;
            try {
                result = expression.visit(this, context);
                // Some recursive definitions (object expressions) must put their types in the cache manually:
                if (context.trace.get(BindingContext.PROCESSED, expression)) {
                    return context.trace.getBindingContext().get(BindingContext.EXPRESSION_TYPE, expression);
                }

                if (result instanceof DeferredType) {
                    result = ((DeferredType) result).getActualType();
                }
                if (result != null) {
                    context.trace.record(BindingContext.EXPRESSION_TYPE, expression, result);
//                    if (JetStandardClasses.isNothing(result) && !result.isNullable()) {
//                        markDominatedExpressionsAsUnreachable(expression, context);
//                    }
                }
//            }
            }
            catch (ReenteringLazyValueComputationException e) {
//                context.trace.getErrorHandler().genericError(expression.getNode(), "Type checking has run into a recursive problem"); // TODO : message
                context.trace.report(TYPECHECKER_HAS_RUN_INTO_RECURSIVE_PROBLEM.on(expression));
                result = null;
            }

            if (!context.trace.get(BindingContext.PROCESSED, expression)) {
                context.trace.record(BindingContext.RESOLUTION_SCOPE, expression, context.scope);
            }
            context.trace.record(BindingContext.PROCESSED, expression);
            return result;
        }

        private JetType getTypeWithNewScopeAndDataFlowInfo(@NotNull JetScope scope, @NotNull JetExpression expression, @NotNull DataFlowInfo newDataFlowInfo, @NotNull TypeInferenceContext context) {
            return getType(expression, newContext(context.trace, scope, newDataFlowInfo, context.expectedType, context.expectedReturnType));
        }


        public void resetResult() {
//            result = null;
            resultDataFlowInfo = null;
//            resultScope = null;
        }

////////////////////////////////////////////////////////////////////////////////////////////////////////////////////////

//        private void markDominatedExpressionsAsUnreachable(JetExpression expression, TypeInferenceContext context) {
//            List<JetElement> dominated = new ArrayList<JetElement>();
//            flowInformationProvider.collectDominatedExpressions(expression, dominated);
//            Set<JetElement> rootExpressions = JetPsiUtil.findRootExpressions(dominated);
//            for (JetElement rootExpression : rootExpressions) {
////                context.trace.getErrorHandler().genericError(rootExpression.getNode(),
////                        "This code is unreachable, because '" + expression.getText() + "' never terminates normally");
//                context.trace.report(UNREACHABLE_BECAUSE_OF_NOTHING.on(rootExpression, expression.getText()));
//            }
//        }

////////////////////////////////////////////////////////////////////////////////////////////////////////////////////////

        @Override
        public JetType visitSimpleNameExpression(JetSimpleNameExpression expression, TypeInferenceContext context) {
            // TODO : other members
            // TODO : type substitutions???
            String referencedName = expression.getReferencedName();
            if (expression.getReferencedNameElementType() == JetTokens.FIELD_IDENTIFIER
                    && referencedName != null) {
                PropertyDescriptor property = context.scope.getPropertyByFieldReference(referencedName);
                if (property == null) {
                    context.trace.report(UNRESOLVED_REFERENCE.on(expression));
                }
                else {
                    context.trace.record(REFERENCE_TARGET, expression, property);
                    return context.services.checkType(property.getOutType(), expression, context);
                }
            }
            else {
                return getSelectorReturnType(NO_RECEIVER, null, expression, context); // TODO : Extensions to this
//                assert JetTokens.IDENTIFIER == expression.getReferencedNameElementType();
//                if (referencedName != null) {
//                    VariableDescriptor variable = context.scope.getVariable(referencedName);
//                    if (variable != null) {
//                        context.trace.record(REFERENCE_TARGET, expression, variable);
//                        JetType result = variable.getOutType();
//                        if (result == null) {
//                            context.trace.getErrorHandler().genericError(expression.getNode(), "This variable is not readable in this context");
//                        }
//                        return context.services.checkType(result, expression, context);
//                    }
//                    else {
//                        return lookupNamespaceOrClassObject(expression, referencedName, context);
//                        ClassifierDescriptor classifier = context.scope.getClassifier(referencedName);
//                        if (classifier != null) {
//                            JetType classObjectType = classifier.getClassObjectType();
//                            JetType result = null;
//                            if (classObjectType != null && (isNamespacePosition() || classifier.isClassObjectAValue())) {
//                                result = classObjectType;
//                            }
//                            else {
//                                context.trace.getErrorHandler().genericError(expression.getNode(), "Classifier " + classifier.getName() +  " does not have a class object");
//                            }
//                            context.trace.record(REFERENCE_TARGET, expression, classifier);
//                            return context.services.checkType(result, expression, context);
//                        }
//                        else {
//                            JetType[] result = new JetType[1];
//                            if (furtherNameLookup(expression, referencedName, result, context)) {
//                                return context.services.checkType(result[0], expression, context);
//                            }
//
//                        }
//                    }
//                    context.trace.report(UNRESOLVED_REFERENCE.on(expression));
//                }
            }
            return null;
        }

        private JetType lookupNamespaceOrClassObject(JetSimpleNameExpression expression, String referencedName, TypeInferenceContext context) {
            ClassifierDescriptor classifier = context.scope.getClassifier(referencedName);
            if (classifier != null) {
                JetType classObjectType = classifier.getClassObjectType();
                JetType result = null;
                if (classObjectType != null) {
                    if (isNamespacePosition() || classifier.isClassObjectAValue()) {
                        result = classObjectType;
                    }
                    else {
    //                    context.trace.getErrorHandler().genericError(expression.getNode(), "Classifier " + classifier.getName() +  " does not have a class object");
                        context.trace.report(NO_CLASS_OBJECT.on(expression, classifier));
                    }
                    context.trace.record(REFERENCE_TARGET, expression, classifier);
                    if (result == null) {
                        return ErrorUtils.createErrorType("No class object in " + expression.getReferencedName());
                    }
                    return context.services.checkType(result, expression, context);
                }
            }
            JetType[] result = new JetType[1];
            TemporaryBindingTrace temporaryTrace = TemporaryBindingTrace.create(context.trace);
            if (furtherNameLookup(expression, referencedName, result, context.replaceBindingTrace(temporaryTrace))) {
                temporaryTrace.commit();
                return context.services.checkType(result[0], expression, context);
            }
            // To report NO_CLASS_OBJECT when no namespace found
            if (classifier != null) {
                context.trace.report(NO_CLASS_OBJECT.on(expression, classifier));
                context.trace.record(REFERENCE_TARGET, expression, classifier);
                return ErrorUtils.createErrorType("No class object in " + expression.getReferencedName());
            }
            temporaryTrace.commit();
            return result[0];
        }

        public boolean isNamespacePosition() {
            return false;
        }
        
        protected boolean furtherNameLookup(@NotNull JetSimpleNameExpression expression, @NotNull String referencedName, @NotNull JetType[] result, TypeInferenceContext context) {
            NamespaceType namespaceType = lookupNamespaceType(expression, referencedName, context);
            if (namespaceType != null) {
//                context.trace.getErrorHandler().genericError(expression.getNode(), "Expression expected, but a namespace name found");
                context.trace.report(EXPRESSION_EXPECTED_NAMESPACE_FOUND.on(expression));
                result[0] = ErrorUtils.createErrorType("Type for " + referencedName);
            }
            return false;
        }

        @Nullable
        protected NamespaceType lookupNamespaceType(@NotNull JetSimpleNameExpression expression, @NotNull String referencedName, TypeInferenceContext context) {
            NamespaceDescriptor namespace = context.scope.getNamespace(referencedName);
            if (namespace == null) {
                return null;
            }
            context.trace.record(REFERENCE_TARGET, expression, namespace);
            return namespace.getNamespaceType();
        }

        @Override
        public JetType visitObjectLiteralExpression(final JetObjectLiteralExpression expression, final TypeInferenceContext context) {
            final JetType[] result = new JetType[1];
            ObservableBindingTrace.RecordHandler<PsiElement, ClassDescriptor> handler = new ObservableBindingTrace.RecordHandler<PsiElement, ClassDescriptor>() {

                @Override
                public void handleRecord(WritableSlice<PsiElement, ClassDescriptor> slice, PsiElement declaration, final ClassDescriptor descriptor) {
                    if (slice == CLASS && declaration == expression.getObjectDeclaration()) {
                        JetType defaultType = DeferredType.create(context.trace, new LazyValueWithDefault<JetType>(ErrorUtils.createErrorType("Recursive dependency")) {
                            @Override
                            protected JetType compute() {
                                return descriptor.getDefaultType();
                            }
                        });
                        result[0] = defaultType;
                        if (!context.trace.get(PROCESSED, expression)) {
                            context.trace.record(EXPRESSION_TYPE, expression, defaultType);
                            context.trace.record(PROCESSED, expression);
                        }
                    }
                }
            };
            ObservableBindingTrace traceAdapter = new ObservableBindingTrace(context.trace);
            traceAdapter.addHandler(CLASS, handler);
            TopDownAnalyzer.processObject(semanticServices, traceAdapter, context.scope, context.scope.getContainingDeclaration(), expression.getObjectDeclaration());
            return context.services.checkType(result[0], expression, context);
        }

        @Override
        public JetType visitFunctionLiteralExpression(JetFunctionLiteralExpression expression, TypeInferenceContext context) {
            JetFunctionLiteral functionLiteral = expression.getFunctionLiteral();

            JetTypeReference receiverTypeRef = functionLiteral.getReceiverTypeRef();
            final JetType receiverType;
            if (receiverTypeRef != null) {
                receiverType = context.typeResolver.resolveType(context.scope, receiverTypeRef);
            } else {
                ReceiverDescriptor implicitReceiver = context.scope.getImplicitReceiver();
                receiverType = implicitReceiver.exists() ? implicitReceiver.getType() : null;
            }

            FunctionDescriptorImpl functionDescriptor = new FunctionDescriptorImpl(
                    context.scope.getContainingDeclaration(), Collections.<AnnotationDescriptor>emptyList(), "<anonymous>");

            List<JetType> parameterTypes = new ArrayList<JetType>();
            List<ValueParameterDescriptor> valueParameterDescriptors = Lists.newArrayList();
            List<JetParameter> declaredValueParameters = functionLiteral.getValueParameters();
            JetType expectedType = context.expectedType;

            boolean functionTypeExpected = expectedType != NO_EXPECTED_TYPE && JetStandardClasses.isFunctionType(expectedType);
            List<ValueParameterDescriptor> expectedValueParameters =  (functionTypeExpected)
                                                              ? JetStandardClasses.getValueParameters(functionDescriptor, expectedType)
                                                              : null;

            if (functionTypeExpected && declaredValueParameters.isEmpty() && expectedValueParameters.size() == 1) {
                ValueParameterDescriptor valueParameterDescriptor = expectedValueParameters.get(0);
                ValueParameterDescriptor it = new ValueParameterDescriptorImpl(
                        functionDescriptor, 0, Collections.<AnnotationDescriptor>emptyList(), "it", valueParameterDescriptor.getInType(), valueParameterDescriptor.getOutType(), valueParameterDescriptor.hasDefaultValue(), valueParameterDescriptor.isVararg()
                );
                valueParameterDescriptors.add(it);
                parameterTypes.add(it.getOutType());
                context.trace.record(AUTO_CREATED_IT, it);
            }
            else {
                for (int i = 0; i < declaredValueParameters.size(); i++) {
                    JetParameter declaredParameter = declaredValueParameters.get(i);
                    JetTypeReference typeReference = declaredParameter.getTypeReference();

                    JetType type;
                    if (typeReference != null) {
                        type = context.typeResolver.resolveType(context.scope, typeReference);
                    }
                    else {
                        if (expectedValueParameters != null && i < expectedValueParameters.size()) {
                            type = expectedValueParameters.get(i).getOutType();
                        }
                        else {
    //                        context.trace.getErrorHandler().genericError(declaredParameter.getNode(), "Cannot infer a type for this declaredParameter. To specify it explicitly use the {(p : Type) => ...} notation");
                            context.trace.report(CANNOT_INFER_PARAMETER_TYPE.on(declaredParameter));
                            type = ErrorUtils.createErrorType("Cannot be inferred");
                        }
                    }
                    ValueParameterDescriptor valueParameterDescriptor = context.classDescriptorResolver.resolveValueParameterDescriptor(functionDescriptor, declaredParameter, i, type);
                    parameterTypes.add(valueParameterDescriptor.getOutType());
                    valueParameterDescriptors.add(valueParameterDescriptor);
                }
            }

            JetType effectiveReceiverType;
            if (receiverTypeRef == null) {
                if (functionTypeExpected) {
                    effectiveReceiverType = JetStandardClasses.getReceiverType(expectedType);
                }
                else {
                    effectiveReceiverType = null;
                }
            }
            else {
                effectiveReceiverType = receiverType;
            }
            functionDescriptor.initialize(effectiveReceiverType, NO_RECEIVER, Collections.<TypeParameterDescriptor>emptyList(), valueParameterDescriptors, null, Modality.FINAL, Visibility.LOCAL);
            context.trace.record(BindingContext.FUNCTION, expression, functionDescriptor);

            JetType returnType = NO_EXPECTED_TYPE;
            JetScope functionInnerScope = FunctionDescriptorUtil.getFunctionInnerScope(context.scope, functionDescriptor, context.trace);
            JetTypeReference returnTypeRef = functionLiteral.getReturnTypeRef();
            if (returnTypeRef != null) {
                returnType = context.typeResolver.resolveType(context.scope, returnTypeRef);
                context.services.checkFunctionReturnType(functionInnerScope, expression, functionDescriptor, returnType, context.dataFlowInfo);
            }
            else {
                if (functionTypeExpected) {
                    returnType = JetStandardClasses.getReturnType(expectedType);
                }
                returnType = context.services.getBlockReturnedType(functionInnerScope, functionLiteral.getBodyExpression(), CoercionStrategy.COERCION_TO_UNIT, context.replaceExpectedType(returnType));
            }
            JetType safeReturnType = returnType == null ? ErrorUtils.createErrorType("<return type>") : returnType;
            functionDescriptor.setReturnType(safeReturnType);

            if (functionTypeExpected) {
                JetType expectedReturnType = JetStandardClasses.getReturnType(expectedType);
                if (JetStandardClasses.isUnit(expectedReturnType)) {
                    functionDescriptor.setReturnType(expectedReturnType);
                    return context.services.checkType(JetStandardClasses.getFunctionType(Collections.<AnnotationDescriptor>emptyList(), effectiveReceiverType, parameterTypes, expectedReturnType), expression, context);
                }

            }
            return context.services.checkType(JetStandardClasses.getFunctionType(Collections.<AnnotationDescriptor>emptyList(), effectiveReceiverType, parameterTypes, safeReturnType), expression, context);
        }

        @Override
        public JetType visitParenthesizedExpression(JetParenthesizedExpression expression, TypeInferenceContext context) {
            JetExpression innerExpression = expression.getExpression();
            if (innerExpression == null) {
                return null;
            }
            return context.services.checkType(getType(innerExpression, context.replaceScope(context.scope)), expression, context);
        }

        @Override
        public JetType visitConstantExpression(JetConstantExpression expression, TypeInferenceContext context) {
            ASTNode node = expression.getNode();
            IElementType elementType = node.getElementType();
            String text = node.getText();
            JetStandardLibrary standardLibrary = semanticServices.getStandardLibrary();
            CompileTimeConstantResolver compileTimeConstantResolver = context.services.compileTimeConstantResolver;

            CompileTimeConstant<?> value;
            if (elementType == JetNodeTypes.INTEGER_CONSTANT) {
                value = compileTimeConstantResolver.getIntegerValue(text, context.expectedType);
            }
            else if (elementType == JetNodeTypes.FLOAT_CONSTANT) {
                value = compileTimeConstantResolver.getFloatValue(text, context.expectedType);
            }
            else if (elementType == JetNodeTypes.BOOLEAN_CONSTANT) {
                value = compileTimeConstantResolver.getBooleanValue(text, context.expectedType);
            }
            else if (elementType == JetNodeTypes.CHARACTER_CONSTANT) {
                value = compileTimeConstantResolver.getCharValue(text, context.expectedType);
            }
            else if (elementType == JetNodeTypes.RAW_STRING_CONSTANT) {
                value = compileTimeConstantResolver.getRawStringValue(text, context.expectedType);
            }
            else if (elementType == JetNodeTypes.NULL) {
                value = compileTimeConstantResolver.getNullValue(context.expectedType);
            }
            else {
                throw new IllegalArgumentException("Unsupported constant: " + expression);
            }
            if (value instanceof ErrorValue) {
                ErrorValue errorValue = (ErrorValue) value;
//                context.trace.getErrorHandler().genericError(node, errorValue.getMessage());
                context.trace.report(ERROR_COMPILE_TIME_VALUE.on(node, errorValue.getMessage()));
                return getDefaultType(elementType);
            }
            else {
                context.trace.record(BindingContext.COMPILE_TIME_VALUE, expression, value);
                return context.services.checkType(value.getType(standardLibrary), expression, context);
            }
        }

        @NotNull
        private JetType getDefaultType(IElementType constantType) {
            if (constantType == JetNodeTypes.INTEGER_CONSTANT) {
                return semanticServices.getStandardLibrary().getIntType();
            }
            else if (constantType == JetNodeTypes.FLOAT_CONSTANT) {
                return semanticServices.getStandardLibrary().getDoubleType();
            }
            else if (constantType == JetNodeTypes.BOOLEAN_CONSTANT) {
                return semanticServices.getStandardLibrary().getBooleanType();
            }
            else if (constantType == JetNodeTypes.CHARACTER_CONSTANT) {
                return semanticServices.getStandardLibrary().getCharType();
            }
            else if (constantType == JetNodeTypes.RAW_STRING_CONSTANT) {
                return semanticServices.getStandardLibrary().getStringType();
            }
            else if (constantType == JetNodeTypes.NULL) {
                return JetStandardClasses.getNullableNothingType();
            }
            else {
                throw new IllegalArgumentException("Unsupported constant type: " + constantType);
            }
        }

        @Override
        public JetType visitThrowExpression(JetThrowExpression expression, TypeInferenceContext context) {
            JetExpression thrownExpression = expression.getThrownExpression();
            if (thrownExpression != null) {
                JetType type = getType(thrownExpression, context.replaceExpectedType(NO_EXPECTED_TYPE).replaceScope(context.scope));
                // TODO : check that it inherits Throwable
            }
            return context.services.checkType(JetStandardClasses.getNothingType(), expression, context);
        }

        @Override
        public JetType visitReturnExpression(JetReturnExpression expression, TypeInferenceContext context) {
            labelsResolver.recordLabel(expression, context);
            if (context.expectedReturnType == FORBIDDEN) {
//                context.trace.getErrorHandler().genericError(expression.getNode(), "'return' is not allowed here");
                context.trace.report(RETURN_NOT_ALLOWED.on(expression));
                return null;
            }
            JetExpression returnedExpression = expression.getReturnedExpression();

            JetType returnedType = JetStandardClasses.getUnitType();
            if (returnedExpression != null) {
                getType(returnedExpression, context.replaceExpectedType(context.expectedReturnType).replaceScope(context.scope));
            }
            else {
                if (context.expectedReturnType != NO_EXPECTED_TYPE && !JetStandardClasses.isUnit(context.expectedReturnType)) {
//                    context.trace.getErrorHandler().genericError(expression.getNode(), "This function must return a value of type " + context.expectedReturnType);
                    context.trace.report(RETURN_TYPE_MISMATCH.on(expression, context.expectedReturnType));
                }
            }
            return context.services.checkType(JetStandardClasses.getNothingType(), expression, context);
        }

        @Override
        public JetType visitBreakExpression(JetBreakExpression expression, TypeInferenceContext context) {
            labelsResolver.recordLabel(expression, context);
            return context.services.checkType(JetStandardClasses.getNothingType(), expression, context);
        }

        @Override
        public JetType visitContinueExpression(JetContinueExpression expression, TypeInferenceContext context) {
            labelsResolver.recordLabel(expression, context);
            return context.services.checkType(JetStandardClasses.getNothingType(), expression, context);
        }

        @Override
        public JetType visitBinaryWithTypeRHSExpression(JetBinaryExpressionWithTypeRHS expression, TypeInferenceContext context) {
            JetTypeReference right = expression.getRight();
            JetType result = null;
            if (right != null) {
                JetType targetType = context.typeResolver.resolveType(context.scope, right);

                if (isTypeFlexible(expression.getLeft())) {
                    TemporaryBindingTrace temporaryTraceWithExpectedType = TemporaryBindingTrace.create(context.trace);
                    boolean success = checkBinaryWithTypeRHS(expression, context, targetType, targetType, temporaryTraceWithExpectedType);
                    if (success) {
                        temporaryTraceWithExpectedType.commit();
                    }
                    else {
                        TemporaryBindingTrace temporaryTraceWithoutExpectedType = TemporaryBindingTrace.create(context.trace);
                        checkBinaryWithTypeRHS(expression, context, targetType, NO_EXPECTED_TYPE, temporaryTraceWithoutExpectedType);
                        temporaryTraceWithoutExpectedType.commit();
                    }
                }
                else {
                    TemporaryBindingTrace temporaryTraceWithoutExpectedType = TemporaryBindingTrace.create(context.trace);
                    checkBinaryWithTypeRHS(expression, context, targetType, NO_EXPECTED_TYPE, temporaryTraceWithoutExpectedType);
                    temporaryTraceWithoutExpectedType.commit();
                }

                IElementType operationType = expression.getOperationSign().getReferencedNameElementType();
                result = operationType == JetTokens.AS_SAFE ? TypeUtils.makeNullable(targetType) : targetType;
            }
            else {
                getType(expression.getLeft(), context.replaceExpectedType(NO_EXPECTED_TYPE));
            }
            return context.services.checkType(result, expression, context);
        }

        private boolean isTypeFlexible(@Nullable JetExpression expression) {
            if (expression == null) return false;

            return TokenSet.create(
                    JetNodeTypes.INTEGER_CONSTANT,
                    JetNodeTypes.FLOAT_CONSTANT
            ).contains(expression.getNode().getElementType());
        }

        private boolean checkBinaryWithTypeRHS(JetBinaryExpressionWithTypeRHS expression, TypeInferenceContext context, @NotNull JetType targetType, @NotNull JetType expectedType, TemporaryBindingTrace temporaryTrace) {
            TypeInferenceContext newContext = context.replaceExpectedTypeAndTrace(expectedType, temporaryTrace);

            JetType actualType = getType(expression.getLeft(), newContext);
            if (actualType == null) return false;
            
            JetSimpleNameExpression operationSign = expression.getOperationSign();
            IElementType operationType = operationSign.getReferencedNameElementType();
            if (operationType == JetTokens.COLON) {
                if (targetType != NO_EXPECTED_TYPE && !semanticServices.getTypeChecker().isSubtypeOf(actualType, targetType)) {
//                    context.trace.getErrorHandler().typeMismatch(expression.getLeft(), targetType, actualType);
                    context.trace.report(TYPE_MISMATCH.on(expression.getLeft(), targetType, actualType));
                    return false;
                }
                return true;
            }
            else if (operationType == JetTokens.AS_KEYWORD || operationType == JetTokens.AS_SAFE) {
                checkForCastImpossibility(expression, actualType, targetType, context);
                return true;
            }
            else {
//                context.trace.getErrorHandler().genericError(operationSign.getNode(), "Unknown binary operation");\
                context.trace.report(UNSUPPORTED.on(operationSign, "binary operation with type RHS"));
                return false;
            }
        }

        private void checkForCastImpossibility(JetBinaryExpressionWithTypeRHS expression, JetType actualType, JetType targetType, TypeInferenceContext context) {
            if (actualType == null || targetType == NO_EXPECTED_TYPE) return;

            JetTypeChecker typeChecker = semanticServices.getTypeChecker();
            if (!typeChecker.isSubtypeOf(targetType, actualType)) {
                if (typeChecker.isSubtypeOf(actualType, targetType)) {
//                    context.trace.getErrorHandler().genericWarning(expression.getOperationSign().getNode(), "No cast needed, use ':' instead");
                    context.trace.report(USELESS_CAST_STATIC_ASSERT_IS_FINE.on(expression, expression.getOperationSign()));
                }
                else {
                    // See JET-58 Make 'as never succeeds' a warning, or even never check for Java (external) types
//                    context.trace.getErrorHandler().genericWarning(expression.getOperationSign().getNode(), "This cast can never succeed");
                    context.trace.report(CAST_NEVER_SUCCEEDS.on(expression.getOperationSign()));
                }
            }
            else {
                if (typeChecker.isSubtypeOf(actualType, targetType)) {
//                    context.trace.getErrorHandler().genericWarning(expression.getOperationSign().getNode(), "No cast needed");
                    context.trace.report(USELESS_CAST.on(expression, expression.getOperationSign()));
                }
            }
        }

        @Override
        public JetType visitTupleExpression(JetTupleExpression expression, TypeInferenceContext context) {
            List<JetExpression> entries = expression.getEntries();
            List<JetType> types = new ArrayList<JetType>();
            for (JetExpression entry : entries) {
                types.add(context.services.safeGetType(context.scope, entry, NO_EXPECTED_TYPE)); // TODO
            }
            if (context.expectedType != NO_EXPECTED_TYPE && JetStandardClasses.isTupleType(context.expectedType)) {
                List<JetType> enrichedTypes = context.services.checkArgumentTypes(types, entries, context.expectedType.getArguments(), context);
                if (enrichedTypes != types) {
                    return JetStandardClasses.getTupleType(enrichedTypes);
                }
            }
            // TODO : labels
            return context.services.checkType(JetStandardClasses.getTupleType(types), expression, context);
        }

        @Override
        public JetType visitThisExpression(JetThisExpression expression, TypeInferenceContext context) {
            JetType result = null;
            ReceiverDescriptor thisReceiver = null;
            String labelName = expression.getLabelName();
            if (labelName != null) {
<<<<<<< HEAD
                Collection<DeclarationDescriptor> declarationsByLabel = context.scope.getDeclarationsByLabel(labelName);
                int size = declarationsByLabel.size();
                final JetSimpleNameExpression targetLabel = expression.getTargetLabel();
                assert targetLabel != null;
                if (size == 1) {
                    DeclarationDescriptor declarationDescriptor = declarationsByLabel.iterator().next();
                    if (declarationDescriptor instanceof ClassDescriptor) {
                        ClassDescriptor classDescriptor = (ClassDescriptor) declarationDescriptor;
                        thisReceiver = classDescriptor.getImplicitReceiver();
                    }
                    else if (declarationDescriptor instanceof FunctionDescriptor) {
                        FunctionDescriptor functionDescriptor = (FunctionDescriptor) declarationDescriptor;
                        thisReceiver = functionDescriptor.getReceiverParameter();
                    }
                    else {
                        throw new UnsupportedOperationException(); // TODO
                    }
                    context.trace.record(REFERENCE_TARGET, targetLabel, declarationDescriptor);
                    context.trace.record(REFERENCE_TARGET, expression.getThisReference(), declarationDescriptor);
                }
                else if (size == 0) {
                    // This uses the info written by the control flow processor
                    PsiElement psiElement = BindingContextUtils.resolveToDeclarationPsiElement(context.trace.getBindingContext(), targetLabel);
                    if (psiElement instanceof JetFunctionLiteralExpression) {
                        DeclarationDescriptor declarationDescriptor = context.trace.getBindingContext().get(BindingContext.DECLARATION_TO_DESCRIPTOR, psiElement);
                        if (declarationDescriptor instanceof FunctionDescriptor) {
                            thisReceiver = ((FunctionDescriptor) declarationDescriptor).getReceiverParameter();
                            if (thisReceiver.exists()) {
                                context.trace.record(REFERENCE_TARGET, targetLabel, declarationDescriptor);
                                context.trace.record(REFERENCE_TARGET, expression.getThisReference(), declarationDescriptor);
                            }
                        }
                        else {
                            context.trace.report(UNRESOLVED_REFERENCE.on(targetLabel));
                        }
                    }
                    else {
                        context.trace.report(UNRESOLVED_REFERENCE.on(targetLabel));
                    }
                }
                else {
//                    context.trace.getErrorHandler().genericError(targetLabel.getNode(), "Ambiguous label");
                    context.trace.report(AMBIGUOUS_LABEL.on(targetLabel));
                }
=======
                thisReceiver = labelsResolver.resolveThisLabel(expression, context, thisReceiver, labelName);
>>>>>>> e32409e4
            }
            else {
                thisReceiver = context.scope.getImplicitReceiver();

                DeclarationDescriptor declarationDescriptorForUnqualifiedThis = context.scope.getDeclarationDescriptorForUnqualifiedThis();
                if (declarationDescriptorForUnqualifiedThis != null) {
                    context.trace.record(REFERENCE_TARGET, expression.getThisReference(), declarationDescriptorForUnqualifiedThis);
                }
            }

            if (thisReceiver != null) {
                if (!thisReceiver.exists()) {
//                    context.trace.getErrorHandler().genericError(expression.getNode(), "'this' is not defined in this context");
                    context.trace.report(NO_THIS.on(expression));
                }
                else {
                    JetTypeReference superTypeQualifier = expression.getSuperTypeQualifier();
                    if (superTypeQualifier != null) {
                        JetTypeElement superTypeElement = superTypeQualifier.getTypeElement();
                        // Errors are reported by the parser
                        if (superTypeElement instanceof JetUserType) {
                            JetUserType typeElement = (JetUserType) superTypeElement;

                            ClassifierDescriptor classifierCandidate = context.typeResolver.resolveClass(context.scope, typeElement);
                            if (classifierCandidate instanceof ClassDescriptor) {
                                ClassDescriptor superclass = (ClassDescriptor) classifierCandidate;

                                JetType thisType = thisReceiver.getType();
                                Collection<? extends JetType> supertypes = thisType.getConstructor().getSupertypes();
                                TypeSubstitutor substitutor = TypeSubstitutor.create(thisType);
                                for (JetType declaredSupertype : supertypes) {
                                    if (declaredSupertype.getConstructor().equals(superclass.getTypeConstructor())) {
                                        result = substitutor.safeSubstitute(declaredSupertype, Variance.INVARIANT);
                                        break;
                                    }
                                }
                                if (result == null) {
//                                    context.trace.getErrorHandler().genericError(superTypeElement.getNode(), "Not a superclass");
                                    context.trace.report(NOT_A_SUPERTYPE.on(superTypeElement));
                                }
                            }
                        }
                    }
                    else {
                        result = thisReceiver.getType();
                    }
                    if (result != null) {
                        context.trace.record(BindingContext.EXPRESSION_TYPE, expression.getThisReference(), result);
                    }
                }
            }
            return context.services.checkType(result, expression, context);
        }

        @Override
        public JetType visitBlockExpression(JetBlockExpression expression, TypeInferenceContext context) {
            return context.services.getBlockReturnedType(context.scope, expression, CoercionStrategy.NO_COERCION, context);
        }

        @Override
        public JetType visitWhenExpression(final JetWhenExpression expression, TypeInferenceContext contextWithExpectedType) {
            TypeInferenceContext context = contextWithExpectedType.replaceExpectedType(NO_EXPECTED_TYPE);
            // TODO :change scope according to the bound value in the when header
            final JetExpression subjectExpression = expression.getSubjectExpression();

            final JetType subjectType = subjectExpression != null ? context.services.safeGetType(context.scope, subjectExpression, NO_EXPECTED_TYPE) : ErrorUtils.createErrorType("Unknown type");
            final VariableDescriptor variableDescriptor = subjectExpression != null ? context.services.getVariableDescriptorFromSimpleName(subjectExpression, context) : null;

            // TODO : exhaustive patterns

            Set<JetType> expressionTypes = Sets.newHashSet();
            for (JetWhenEntry whenEntry : expression.getEntries()) {
                JetWhenCondition[] conditions = whenEntry.getConditions();
                DataFlowInfo newDataFlowInfo;
                WritableScope scopeToExtend;
                if (conditions.length == 1) {
                    scopeToExtend = newWritableScopeImpl(context.scope, context.trace).setDebugName("Scope extended in when entry");
                    newDataFlowInfo = context.dataFlowInfo;
                    JetWhenCondition condition = conditions[0];
                    if (condition != null) {
                        newDataFlowInfo = checkWhenCondition(subjectExpression, subjectType, condition, scopeToExtend, context, variableDescriptor);
                    }
                }
                else {
                    scopeToExtend = newWritableScopeImpl(context.scope, context.trace); // We don't write to this scope
                    newDataFlowInfo = null;
                    for (JetWhenCondition condition : conditions) {
                        DataFlowInfo dataFlowInfo = checkWhenCondition(subjectExpression, subjectType, condition, newWritableScopeImpl(context.scope, context.trace), context, variableDescriptor);
                        if (newDataFlowInfo == null) {
                            newDataFlowInfo = dataFlowInfo;
                        }
                        else {
                            newDataFlowInfo = newDataFlowInfo.or(dataFlowInfo);
                        }
                    }
                    if (newDataFlowInfo == null) {
                        newDataFlowInfo = context.dataFlowInfo;
                    }
                    else {
                        newDataFlowInfo = newDataFlowInfo.and(context.dataFlowInfo);
                    }
                }
                JetExpression bodyExpression = whenEntry.getExpression();
                if (bodyExpression != null) {
                    JetType type = getTypeWithNewScopeAndDataFlowInfo(scopeToExtend, bodyExpression, newDataFlowInfo, contextWithExpectedType);
                    if (type != null) {
                        expressionTypes.add(type);
                    }
                }
            }

            if (!expressionTypes.isEmpty()) {
                return semanticServices.getTypeChecker().commonSupertype(expressionTypes);
            }
            else if (expression.getEntries().isEmpty()) {
//                context.trace.getErrorHandler().genericError(expression.getNode(), "Entries required for when-expression");
                context.trace.report(NO_WHEN_ENTRIES.on(expression));
            }
            return null;
        }

        private DataFlowInfo checkWhenCondition(@Nullable final JetExpression subjectExpression, final JetType subjectType, JetWhenCondition condition, final WritableScope scopeToExtend, final TypeInferenceContext context, final VariableDescriptor... subjectVariables) {
            final DataFlowInfo[] newDataFlowInfo = new DataFlowInfo[]{context.dataFlowInfo};
            condition.accept(new JetVisitorVoid() {

                @Override
                public void visitWhenConditionCall(JetWhenConditionCall condition) {
                    JetExpression callSuffixExpression = condition.getCallSuffixExpression();
//                    JetScope compositeScope = new ScopeWithReceiver(context.scope, subjectType, semanticServices.getTypeChecker());
                    if (callSuffixExpression != null) {
//                        JetType selectorReturnType = getType(compositeScope, callSuffixExpression, false, context);
                        assert subjectExpression != null;
                        JetType selectorReturnType = getSelectorReturnType(new ExpressionReceiver(subjectExpression, subjectType), condition.getOperationTokenNode(), callSuffixExpression, context);//getType(compositeScope, callSuffixExpression, false, context);
                        ensureBooleanResultWithCustomSubject(callSuffixExpression, selectorReturnType, "This expression", context);
//                        context.services.checkNullSafety(subjectType, condition.getOperationTokenNode(), getCalleeFunctionDescriptor(callSuffixExpression, context), condition);
                    }
                }

                @Override
                public void visitWhenConditionInRange(JetWhenConditionInRange condition) {
                    JetExpression rangeExpression = condition.getRangeExpression();
                    if (rangeExpression != null) {
                        assert subjectExpression != null;
                        checkInExpression(condition, condition.getOperationReference(), subjectExpression, rangeExpression, context);
                    }
                }

                @Override
                public void visitWhenConditionIsPattern(JetWhenConditionIsPattern condition) {
                    JetPattern pattern = condition.getPattern();
                    if (pattern != null) {
                        newDataFlowInfo[0] = checkPatternType(pattern, subjectType, scopeToExtend, context, subjectVariables);
                    }
                }

                @Override
                public void visitJetElement(JetElement element) {
//                    context.trace.getErrorHandler().genericError(element.getNode(), "Unsupported [JetTypeInferrer] : " + element);
                    context.trace.report(UNSUPPORTED.on(element, getClass().getCanonicalName()));
                }
            });
            return newDataFlowInfo[0];
        }

        private DataFlowInfo checkPatternType(@NotNull JetPattern pattern, @NotNull final JetType subjectType, @NotNull final WritableScope scopeToExtend, final TypeInferenceContext context, @NotNull final VariableDescriptor... subjectVariables) {
            final DataFlowInfo[] result = new DataFlowInfo[] {context.dataFlowInfo};
            pattern.accept(new JetVisitorVoid() {
                @Override
                public void visitTypePattern(JetTypePattern typePattern) {
                    JetTypeReference typeReference = typePattern.getTypeReference();
                    if (typeReference != null) {
                        JetType type = context.typeResolver.resolveType(context.scope, typeReference);
                        checkTypeCompatibility(type, subjectType, typePattern);
                        result[0] = context.dataFlowInfo.isInstanceOf(subjectVariables, type);
                    }
                }

                @Override
                public void visitTuplePattern(JetTuplePattern pattern) {
                    List<JetTuplePatternEntry> entries = pattern.getEntries();
                    TypeConstructor typeConstructor = subjectType.getConstructor();
                    if (!JetStandardClasses.getTuple(entries.size()).getTypeConstructor().equals(typeConstructor)
                        || typeConstructor.getParameters().size() != entries.size()) {
//                        context.trace.getErrorHandler().genericError(pattern.getNode(), "Type mismatch: subject is of type " + subjectType + " but the pattern is of type Tuple" + entries.size());
                        context.trace.report(TYPE_MISMATCH_IN_TUPLE_PATTERN.on(pattern, subjectType, entries.size()));
                    }
                    else {
                        for (int i = 0, entriesSize = entries.size(); i < entriesSize; i++) {
                            JetTuplePatternEntry entry = entries.get(i);
                            JetType type = subjectType.getArguments().get(i).getType();

                            // TODO : is a name always allowed, ie for tuple patterns, not decomposer arg lists?
                            ASTNode nameLabelNode = entry.getNameLabelNode();
                            if (nameLabelNode != null) {
//                                context.trace.getErrorHandler().genericError(nameLabelNode, "Unsupported [JetTypeInferrer]");
                                context.trace.report(UNSUPPORTED.on(nameLabelNode, getClass().getCanonicalName()));
                            }

                            JetPattern entryPattern = entry.getPattern();
                            if (entryPattern != null) {
                                result[0] = result[0].and(checkPatternType(entryPattern, type, scopeToExtend, context));
                            }
                        }
                    }
                }

                @Override
                public void visitDecomposerPattern(JetDecomposerPattern pattern) {
                    JetExpression decomposerExpression = pattern.getDecomposerExpression();
                    if (decomposerExpression != null) {
                        ReceiverDescriptor receiver = new TransientReceiver(subjectType);
                        JetType selectorReturnType = getSelectorReturnType(receiver, null, decomposerExpression, context);

                        result[0] = checkPatternType(pattern.getArgumentList(), selectorReturnType == null ? ErrorUtils.createErrorType("No type") : selectorReturnType, scopeToExtend, context);
                    }
                }

                @Override
                public void visitWildcardPattern(JetWildcardPattern pattern) {
                    // Nothing
                }

                @Override
                public void visitExpressionPattern(JetExpressionPattern pattern) {
                    JetExpression expression = pattern.getExpression();
                    if (expression != null) {
                        JetType type = getType(expression, context.replaceScope(scopeToExtend));
                        checkTypeCompatibility(type, subjectType, pattern);
                    }
                }

                @Override
                public void visitBindingPattern(JetBindingPattern pattern) {
                    JetProperty variableDeclaration = pattern.getVariableDeclaration();
                    JetTypeReference propertyTypeRef = variableDeclaration.getPropertyTypeRef();
                    JetType type = propertyTypeRef == null ? subjectType : context.typeResolver.resolveType(context.scope, propertyTypeRef);
                    VariableDescriptor variableDescriptor = context.classDescriptorResolver.resolveLocalVariableDescriptorWithType(context.scope.getContainingDeclaration(), variableDeclaration, type);
                    scopeToExtend.addVariableDescriptor(variableDescriptor);
                    if (propertyTypeRef != null) {
                        if (!semanticServices.getTypeChecker().isSubtypeOf(subjectType, type)) {
//                            context.trace.getErrorHandler().genericError(propertyTypeRef.getNode(), type + " must be a supertype of " + subjectType + ". Use 'is' to match against " + type);
                            context.trace.report(TYPE_MISMATCH_IN_BINDING_PATTERN.on(propertyTypeRef, type, subjectType));
                        }
                    }

                    JetWhenCondition condition = pattern.getCondition();
                    if (condition != null) {
                        int oldLength = subjectVariables.length;
                        VariableDescriptor[] newSubjectVariables = new VariableDescriptor[oldLength + 1];
                        System.arraycopy(subjectVariables, 0, newSubjectVariables, 0, oldLength);
                        newSubjectVariables[oldLength] = variableDescriptor;
                        result[0] = checkWhenCondition(null, subjectType, condition, scopeToExtend, context, newSubjectVariables);
                    }
                }

                private void checkTypeCompatibility(@Nullable JetType type, @NotNull JetType subjectType, @NotNull JetElement reportErrorOn) {
                    // TODO : Take auto casts into account?
                    if (type == null) {
                        return;
                    }
                    if (TypeUtils.intersect(semanticServices.getTypeChecker(), Sets.newHashSet(type, subjectType)) == null) {
//                        context.trace.getErrorHandler().genericError(reportErrorOn.getNode(), "Incompatible types: " + type + " and " + subjectType);
                        context.trace.report(INCOMPATIBLE_TYPES.on(reportErrorOn, type, subjectType));
                    }
                }

                @Override
                public void visitJetElement(JetElement element) {
//                    context.trace.getErrorHandler().genericError(element.getNode(), "Unsupported [JetTypeInferrer]");
                    context.trace.report(UNSUPPORTED.on(element, getClass().getCanonicalName()));
                }
            });
            return result[0];
        }

        @Override
        public JetType visitTryExpression(JetTryExpression expression, TypeInferenceContext context) {
            JetExpression tryBlock = expression.getTryBlock();
            List<JetCatchClause> catchClauses = expression.getCatchClauses();
            JetFinallySection finallyBlock = expression.getFinallyBlock();
            List<JetType> types = new ArrayList<JetType>();
            for (JetCatchClause catchClause : catchClauses) {
                JetParameter catchParameter = catchClause.getCatchParameter();
                JetExpression catchBody = catchClause.getCatchBody();
                if (catchParameter != null) {
                    VariableDescriptor variableDescriptor = context.classDescriptorResolver.resolveLocalVariableDescriptor(context.scope.getContainingDeclaration(), context.scope, catchParameter);
                    if (catchBody != null) {
                        WritableScope catchScope = newWritableScopeImpl(context.scope, context.trace).setDebugName("Catch scope");
                        catchScope.addVariableDescriptor(variableDescriptor);
                        JetType type = getType(catchBody, context.replaceScope(catchScope));
                        if (type != null) {
                            types.add(type);
                        }
                    }
                }
            }
            if (finallyBlock != null) {
                types.clear(); // Do not need the list for the check, but need the code above to typecheck catch bodies
                JetType type = getType(finallyBlock.getFinalExpression(), context.replaceScope(context.scope));
                if (type != null) {
                    types.add(type);
                }
            }
            JetType type = getType(tryBlock, context.replaceScope(context.scope));
            if (type != null) {
                types.add(type);
            }
            if (types.isEmpty()) {
                return null;
            }
            else {
                return semanticServices.getTypeChecker().commonSupertype(types);
            }
        }

        @Override
        public JetType visitIfExpression(JetIfExpression expression, TypeInferenceContext contextWithExpectedType) {
            TypeInferenceContext context = contextWithExpectedType.replaceExpectedType(NO_EXPECTED_TYPE);
            JetExpression condition = expression.getCondition();
            checkCondition(context.scope, condition, context);

            JetExpression elseBranch = expression.getElse();
            JetExpression thenBranch = expression.getThen();

            WritableScopeImpl thenScope = newWritableScopeImpl(context.scope, context.trace).setDebugName("Then scope");
            DataFlowInfo thenInfo = extractDataFlowInfoFromCondition(condition, true, thenScope, context);
            DataFlowInfo elseInfo = extractDataFlowInfoFromCondition(condition, false, null, context);

            if (elseBranch == null) {
                if (thenBranch != null) {
                    JetType type = getTypeWithNewScopeAndDataFlowInfo(thenScope, thenBranch, thenInfo, context);
                    if (type != null && JetStandardClasses.isNothing(type)) {
                        resultDataFlowInfo = elseInfo;
//                        resultScope = elseScope;
                    }
                    return context.services.checkType(JetStandardClasses.getUnitType(), expression, contextWithExpectedType);
                }
                return null;
            }
            if (thenBranch == null) {
                JetType type = getTypeWithNewScopeAndDataFlowInfo(context.scope, elseBranch, elseInfo, context);
                if (type != null && JetStandardClasses.isNothing(type)) {
                    resultDataFlowInfo = thenInfo;
//                    resultScope = thenScope;
                }
                return context.services.checkType(JetStandardClasses.getUnitType(), expression, contextWithExpectedType);
            }
            JetType thenType = getTypeWithNewScopeAndDataFlowInfo(thenScope, thenBranch, thenInfo, contextWithExpectedType);
            JetType elseType = getTypeWithNewScopeAndDataFlowInfo(context.scope, elseBranch, elseInfo, contextWithExpectedType);

            JetType result;
            if (thenType == null) {
                result = elseType;
            }
            else if (elseType == null) {
                result = thenType;
            }
            else {
                result = semanticServices.getTypeChecker().commonSupertype(Arrays.asList(thenType, elseType));
            }

            boolean jumpInThen = thenType != null && JetStandardClasses.isNothing(thenType);
            boolean jumpInElse = elseType != null && JetStandardClasses.isNothing(elseType);

            if (jumpInThen && !jumpInElse) {
                resultDataFlowInfo = elseInfo;
//                    resultScope = elseScope;
            }
            else if (jumpInElse && !jumpInThen) {
                resultDataFlowInfo = thenInfo;
//                    resultScope = thenScope;
            }
            return result;
        }

        @NotNull
        private DataFlowInfo extractDataFlowInfoFromCondition(@Nullable JetExpression condition, final boolean conditionValue, @Nullable final WritableScope scopeToExtend, final TypeInferenceContext context) {
            if (condition == null) return context.dataFlowInfo;
            final DataFlowInfo[] result = new DataFlowInfo[] {context.dataFlowInfo};
            condition.accept(new JetVisitorVoid() {
                @Override
                public void visitIsExpression(JetIsExpression expression) {
                    if (conditionValue && !expression.isNegated() || !conditionValue && expression.isNegated()) {
                        JetPattern pattern = expression.getPattern();
                        result[0] = patternsToDataFlowInfo.get(pattern);
                        if (scopeToExtend != null) {
                            List<VariableDescriptor> descriptors = patternsToBoundVariableLists.get(pattern);
                            if (descriptors != null) {
                                for (VariableDescriptor variableDescriptor : descriptors) {
                                    scopeToExtend.addVariableDescriptor(variableDescriptor);
                                }
                            }
                        }
                    }
                }

                @Override
                public void visitBinaryExpression(JetBinaryExpression expression) {
                    IElementType operationToken = expression.getOperationToken();
                    if (operationToken == JetTokens.ANDAND || operationToken == JetTokens.OROR) {
                        WritableScope actualScopeToExtend;
                        if (operationToken == JetTokens.ANDAND) {
                            actualScopeToExtend = conditionValue ? scopeToExtend : null;
                        }
                        else {
                            actualScopeToExtend = conditionValue ? null : scopeToExtend;
                        }

                        DataFlowInfo dataFlowInfo = extractDataFlowInfoFromCondition(expression.getLeft(), conditionValue, actualScopeToExtend, context);
                        JetExpression expressionRight = expression.getRight();
                        if (expressionRight != null) {
                            DataFlowInfo rightInfo = extractDataFlowInfoFromCondition(expressionRight, conditionValue, actualScopeToExtend, context);
                            DataFlowInfo.CompositionOperator operator;
                            if (operationToken == JetTokens.ANDAND) {
                                operator = conditionValue ? DataFlowInfo.AND : DataFlowInfo.OR;
                            }
                            else {
                                operator = conditionValue ? DataFlowInfo.OR : DataFlowInfo.AND;
                            }
                            dataFlowInfo = operator.compose(dataFlowInfo, rightInfo);
                        }
                        result[0] = dataFlowInfo;
                    }
                    else if (operationToken == JetTokens.EQEQ
                             || operationToken == JetTokens.EXCLEQ
                             || operationToken == JetTokens.EQEQEQ
                             || operationToken == JetTokens.EXCLEQEQEQ) {
                        JetExpression left = expression.getLeft();
                        JetExpression right = expression.getRight();
                        if (right == null) return;

                        if (!(left instanceof JetSimpleNameExpression)) {
                            JetExpression tmp = left;
                            left = right;
                            right = tmp;

                            if (!(left instanceof JetSimpleNameExpression)) {
                                return;
                            }
                        }

                        VariableDescriptor variableDescriptor = context.services.getVariableDescriptorFromSimpleName(left, context);
                        if (variableDescriptor == null) return;

                        // TODO : validate that DF makes sense for this variable: local, val, internal w/backing field, etc

                        // Comparison to a non-null expression
                        JetType rhsType = context.trace.getBindingContext().get(BindingContext.EXPRESSION_TYPE, right);
                        if (rhsType != null && !rhsType.isNullable()) {
                            extendDataFlowWithNullComparison(operationToken, variableDescriptor, !conditionValue);
                            return;
                        }

                        VariableDescriptor rightVariable = context.services.getVariableDescriptorFromSimpleName(right, context);
                        if (rightVariable != null) {
                            JetType lhsType = context.trace.getBindingContext().get(BindingContext.EXPRESSION_TYPE, left);
                            if (lhsType != null && !lhsType.isNullable()) {
                                extendDataFlowWithNullComparison(operationToken, rightVariable, !conditionValue);
                                return;
                            }
                        }

                        // Comparison to 'null'
                        if (!(right instanceof JetConstantExpression)) {
                            return;
                        }
                        JetConstantExpression constantExpression = (JetConstantExpression) right;
                        if (constantExpression.getNode().getElementType() != JetNodeTypes.NULL) {
                            return;
                        }

                        extendDataFlowWithNullComparison(operationToken, variableDescriptor, conditionValue);
                    }
                }

                private void extendDataFlowWithNullComparison(IElementType operationToken, @NotNull VariableDescriptor variableDescriptor, boolean equalsToNull) {
                    if (operationToken == JetTokens.EQEQ || operationToken == JetTokens.EQEQEQ) {
                        result[0] = context.dataFlowInfo.equalsToNull(variableDescriptor, !equalsToNull);
                    }
                    else if (operationToken == JetTokens.EXCLEQ || operationToken == JetTokens.EXCLEQEQEQ) {
                        result[0] = context.dataFlowInfo.equalsToNull(variableDescriptor, equalsToNull);
                    }
                }

                @Override
                public void visitUnaryExpression(JetUnaryExpression expression) {
                    IElementType operationTokenType = expression.getOperationSign().getReferencedNameElementType();
                    if (operationTokenType == JetTokens.EXCL) {
                        JetExpression baseExpression = expression.getBaseExpression();
                        if (baseExpression != null) {
                            result[0] = extractDataFlowInfoFromCondition(baseExpression, !conditionValue, scopeToExtend, context);
                        }
                    }
                }

                @Override
                public void visitParenthesizedExpression(JetParenthesizedExpression expression) {
                    JetExpression body = expression.getExpression();
                    if (body != null) {
                        body.accept(this);
                    }
                }
            });
            if (result[0] == null) {
                return context.dataFlowInfo;
            }
            return result[0];
        }

        private void checkCondition(@NotNull JetScope scope, @Nullable JetExpression condition, TypeInferenceContext context) {
            if (condition != null) {
                JetType conditionType = getType(condition, context.replaceScope(scope));

                if (conditionType != null && !isBoolean(conditionType)) {
//                    context.trace.getErrorHandler().genericError(condition.getNode(), "Condition must be of type Boolean, but was of type " + conditionType);
                    context.trace.report(TYPE_MISMATCH_IN_CONDITION.on(condition, conditionType));
                }
            }
        }

        @Override
        public JetType visitWhileExpression(JetWhileExpression expression, TypeInferenceContext contextWithExpectedType) {
            TypeInferenceContext context = contextWithExpectedType.replaceExpectedType(NO_EXPECTED_TYPE);
            JetExpression condition = expression.getCondition();
            checkCondition(context.scope, condition, context);
            JetExpression body = expression.getBody();
            if (body != null) {
                WritableScopeImpl scopeToExtend = newWritableScopeImpl(context.scope, context.trace).setDebugName("Scope extended in while's condition");
                DataFlowInfo conditionInfo = condition == null ? context.dataFlowInfo : extractDataFlowInfoFromCondition(condition, true, scopeToExtend, context);
                getTypeWithNewScopeAndDataFlowInfo(scopeToExtend, body, conditionInfo, context);
            }
            if (!containsBreak(expression, context)) {
//                resultScope = newWritableScopeImpl();
                resultDataFlowInfo = extractDataFlowInfoFromCondition(condition, false, null, context);
            }
            return context.services.checkType(JetStandardClasses.getUnitType(), expression, contextWithExpectedType);
        }
        
        private boolean containsBreak(final JetLoopExpression loopExpression, final TypeInferenceContext context) {
            final boolean[] result = new boolean[1];
            result[0] = false;
            //todo breaks in inline function literals
            loopExpression.visit(new JetTreeVisitor<JetLoopExpression>() {
                @Override
                public Void visitBreakExpression(JetBreakExpression breakExpression, JetLoopExpression outerLoop) {
                    JetSimpleNameExpression targetLabel = breakExpression.getTargetLabel();
                    PsiElement element = targetLabel != null ? context.trace.get(LABEL_TARGET, targetLabel) : null;
                    if (element == loopExpression || (targetLabel == null && outerLoop == loopExpression)) {
                        result[0] = true;
                    }
                    return null;
                }

                @Override
                public Void visitLoopExpression(JetLoopExpression loopExpression, JetLoopExpression outerLoop) {
                    return super.visitLoopExpression(loopExpression, loopExpression);
                }
            }, loopExpression);

            return result[0];
        }

        @Override
        public JetType visitDoWhileExpression(JetDoWhileExpression expression, TypeInferenceContext contextWithExpectedType) {
            TypeInferenceContext context = contextWithExpectedType.replaceExpectedType(NO_EXPECTED_TYPE);
            JetExpression body = expression.getBody();
            JetScope conditionScope = context.scope;
            if (body instanceof JetFunctionLiteralExpression) {
                JetFunctionLiteralExpression function = (JetFunctionLiteralExpression) body;
                if (!function.getFunctionLiteral().hasParameterSpecification()) {
                    WritableScope writableScope = newWritableScopeImpl(context.scope, context.trace).setDebugName("do..while body scope");
                    conditionScope = writableScope;
                    context.services.getBlockReturnedTypeWithWritableScope(writableScope, function.getFunctionLiteral().getBodyExpression().getStatements(), CoercionStrategy.NO_COERCION, context);
                    context.trace.record(BindingContext.BLOCK, function);
                } else {
                    getType(body, context.replaceScope(context.scope));
                }
            }
            else if (body != null) {
                WritableScope writableScope = newWritableScopeImpl(context.scope, context.trace).setDebugName("do..while body scope");
                conditionScope = writableScope;
                context.services.getBlockReturnedTypeWithWritableScope(writableScope, Collections.singletonList(body), CoercionStrategy.NO_COERCION, context);
            }
            JetExpression condition = expression.getCondition();
            checkCondition(conditionScope, condition, context);
            if (!containsBreak(expression, context)) {
//                resultScope = newWritableScopeImpl();
                resultDataFlowInfo = extractDataFlowInfoFromCondition(condition, false, null, context);
            }
            return context.services.checkType(JetStandardClasses.getUnitType(), expression, contextWithExpectedType);
        }

        protected WritableScopeImpl newWritableScopeImpl(JetScope scope, BindingTrace trace) {
            return new WritableScopeImpl(scope, scope.getContainingDeclaration(), new TraceBasedRedeclarationHandler(trace));
        }

        @Override
        public JetType visitForExpression(JetForExpression expression, TypeInferenceContext contextWithExpectedType) {
            TypeInferenceContext context = contextWithExpectedType.replaceExpectedType(NO_EXPECTED_TYPE);
            JetParameter loopParameter = expression.getLoopParameter();
            JetExpression loopRange = expression.getLoopRange();
            JetType expectedParameterType = null;
            if (loopRange != null) {
                ExpressionReceiver loopRangeReceiver = getExpressionReceiver(loopRange, context.replaceScope(context.scope));
                if (loopRangeReceiver != null) {
                    expectedParameterType = checkIterableConvention(loopRangeReceiver, context);
                }
            }

            WritableScope loopScope = newWritableScopeImpl(context.scope, context.trace).setDebugName("Scope with for-loop index");

            if (loopParameter != null) {
                JetTypeReference typeReference = loopParameter.getTypeReference();
                VariableDescriptor variableDescriptor;
                if (typeReference != null) {
                    variableDescriptor = context.classDescriptorResolver.resolveLocalVariableDescriptor(context.scope.getContainingDeclaration(), context.scope, loopParameter);
                    JetType actualParameterType = variableDescriptor.getOutType();
                    if (expectedParameterType != null &&
                            actualParameterType != null &&
                            !semanticServices.getTypeChecker().isSubtypeOf(expectedParameterType, actualParameterType)) {
//                        context.trace.getErrorHandler().genericError(typeReference.getNode(), "The loop iterates over values of type " + expectedParameterType + " but the parameter is declared to be " + actualParameterType);
                        context.trace.report(TYPE_MISMATCH_IN_FOR_LOOP.on(typeReference, expectedParameterType, actualParameterType));
                    }
                }
                else {
                    if (expectedParameterType == null) {
                        expectedParameterType = ErrorUtils.createErrorType("Error");
                    }
                    variableDescriptor = context.classDescriptorResolver.resolveLocalVariableDescriptor(context.scope.getContainingDeclaration(), loopParameter, expectedParameterType);
                }
                loopScope.addVariableDescriptor(variableDescriptor);
            }

            JetExpression body = expression.getBody();
            if (body != null) {
                getType(body, context.replaceScope(loopScope));
            }

            return context.services.checkType(JetStandardClasses.getUnitType(), expression, contextWithExpectedType);
        }

        @Nullable
        private JetType checkIterableConvention(@NotNull ExpressionReceiver loopRange, TypeInferenceContext context) {
            JetExpression loopRangeExpression = loopRange.getExpression();
            OverloadResolutionResults<FunctionDescriptor> iteratorResolutionResults = context.resolveExactSignature(loopRange, "iterator", Collections.<JetType>emptyList());
            if (iteratorResolutionResults.isSuccess()) {
                FunctionDescriptor iteratorFunction = iteratorResolutionResults.getResult().getResultingDescriptor();
                
                context.trace.record(LOOP_RANGE_ITERATOR, loopRangeExpression, iteratorFunction);
                
                JetType iteratorType = iteratorFunction.getReturnType();
                FunctionDescriptor hasNextFunction = checkHasNextFunctionSupport(loopRangeExpression, iteratorType, context);
                boolean hasNextFunctionSupported = hasNextFunction != null;
                VariableDescriptor hasNextProperty = checkHasNextPropertySupport(loopRangeExpression, iteratorType, context);
                boolean hasNextPropertySupported = hasNextProperty != null;
                if (hasNextFunctionSupported && hasNextPropertySupported && !ErrorUtils.isErrorType(iteratorType)) {
                    // TODO : overload resolution rules impose priorities here???
//                    context.trace.getErrorHandler().genericError(reportErrorsOn, "An ambiguity between 'iterator().hasNext()' function and 'iterator().hasNext' property");
                    context.trace.report(HAS_NEXT_PROPERTY_AND_FUNCTION_AMBIGUITY.on(loopRangeExpression));
                }
                else if (!hasNextFunctionSupported && !hasNextPropertySupported) {
//                    context.trace.getErrorHandler().genericError(reportErrorsOn, "Loop range must have an 'iterator().hasNext()' function or an 'iterator().hasNext' property");
                    context.trace.report(HAS_NEXT_MISSING.on(loopRangeExpression));
                }
                else {
                    context.trace.record(LOOP_RANGE_HAS_NEXT, loopRange.getExpression(), hasNextFunctionSupported ? hasNextFunction : hasNextProperty);
                }

                OverloadResolutionResults<FunctionDescriptor> nextResolutionResults = context.resolveExactSignature(new TransientReceiver(iteratorType), "next", Collections.<JetType>emptyList());
                if (nextResolutionResults.isAmbiguity()) {
//                    context.trace.getErrorHandler().genericError(reportErrorsOn, "Method 'iterator().next()' is ambiguous for this expression");
                    context.trace.report(NEXT_AMBIGUITY.on(loopRangeExpression));
                } else if (nextResolutionResults.isNothing()) {
//                    context.trace.getErrorHandler().genericError(reportErrorsOn, "Loop range must have an 'iterator().next()' method");
                    context.trace.report(NEXT_MISSING.on(loopRangeExpression));
                } else {
                    FunctionDescriptor nextFunction = nextResolutionResults.getResult().getResultingDescriptor();
                    context.trace.record(LOOP_RANGE_NEXT, loopRange.getExpression(), nextFunction);
                    return nextFunction.getReturnType();
                }
            }
            else {
                if (iteratorResolutionResults.isAmbiguity()) {
//                    StringBuffer stringBuffer = new StringBuffer("Method 'iterator()' is ambiguous for this expression: ");
//                    for (FunctionDescriptor functionDescriptor : iteratorResolutionResults.getResults()) {
//                        stringBuffer.append(DescriptorRenderer.TEXT.render(functionDescriptor)).append(" ");
//                    }
//                    errorMessage = stringBuffer.toString();
                    context.trace.report(ITERATOR_AMBIGUITY.on(loopRangeExpression, iteratorResolutionResults.getResults()));
                }
                else {
//                    context.trace.getErrorHandler().genericError(reportErrorsOn, errorMessage);
                    context.trace.report(ITERATOR_MISSING.on(loopRangeExpression));
                }
            }
            return null;
        }

        @Nullable
        private FunctionDescriptor checkHasNextFunctionSupport(@NotNull JetExpression loopRange, @NotNull JetType iteratorType, TypeInferenceContext context) {
            OverloadResolutionResults<FunctionDescriptor> hasNextResolutionResults = context.resolveExactSignature(new TransientReceiver(iteratorType), "hasNext", Collections.<JetType>emptyList());
            if (hasNextResolutionResults.isAmbiguity()) {
//                context.trace.getErrorHandler().genericError(loopRange.getNode(), "Method 'iterator().hasNext()' is ambiguous for this expression");
                context.trace.report(HAS_NEXT_FUNCTION_AMBIGUITY.on(loopRange));
            } else if (hasNextResolutionResults.isNothing()) {
                return null;
            } else {
                assert hasNextResolutionResults.isSuccess();
                JetType hasNextReturnType = hasNextResolutionResults.getResult().getResultingDescriptor().getReturnType();
                if (!isBoolean(hasNextReturnType)) {
//                    context.trace.getErrorHandler().genericError(loopRange.getNode(), "The 'iterator().hasNext()' method of the loop range must return Boolean, but returns " + hasNextReturnType);
                    context.trace.report(HAS_NEXT_FUNCTION_TYPE_MISMATCH.on(loopRange, hasNextReturnType));
                }
            }
            return hasNextResolutionResults.getResult().getResultingDescriptor();
        }

        @Nullable
        private VariableDescriptor checkHasNextPropertySupport(@NotNull JetExpression loopRange, @NotNull JetType iteratorType, TypeInferenceContext context) {
            VariableDescriptor hasNextProperty = iteratorType.getMemberScope().getVariable("hasNext");
            // TODO :extension properties
            if (hasNextProperty == null) {
                return null;
            } else {
                JetType hasNextReturnType = hasNextProperty.getOutType();
                if (hasNextReturnType == null) {
                    // TODO : accessibility
//                    context.trace.getErrorHandler().genericError(loopRange.getNode(), "The 'iterator().hasNext' property of the loop range must be readable");
                    context.trace.report(HAS_NEXT_MUST_BE_READABLE.on(loopRange));
                }
                else if (!isBoolean(hasNextReturnType)) {
//                    context.trace.getErrorHandler().genericError(loopRange.getNode(), "The 'iterator().hasNext' property of the loop range must return Boolean, but returns " + hasNextReturnType);
                    context.trace.report(HAS_NEXT_PROPERTY_TYPE_MISMATCH.on(loopRange, hasNextReturnType));
                }
            }
            return hasNextProperty;
        }

        @Override
        public JetType visitHashQualifiedExpression(JetHashQualifiedExpression expression, TypeInferenceContext context) {
//            context.trace.getErrorHandler().genericError(expression.getOperationTokenNode(), "Unsupported");
            context.trace.report(UNSUPPORTED.on(expression, getClass().getCanonicalName()));
            return null;
        }

        @Override
        public JetType visitQualifiedExpression(JetQualifiedExpression expression, TypeInferenceContext contextWithExpectedType) {
            TypeInferenceContext context = contextWithExpectedType.replaceExpectedType(NO_EXPECTED_TYPE);
            // TODO : functions as values
            JetExpression selectorExpression = expression.getSelectorExpression();
            JetExpression receiverExpression = expression.getReceiverExpression();
            JetType receiverType = context.services.typeInferrerVisitorWithNamespaces.getType(receiverExpression, context.replaceExpectedTypes(NO_EXPECTED_TYPE, NO_EXPECTED_TYPE));
            if (selectorExpression == null) return null;
            if (receiverType == null) receiverType = ErrorUtils.createErrorType("Type for " + expression.getText());

            if (selectorExpression instanceof JetSimpleNameExpression) {
                propagateConstantValues(expression, context, (JetSimpleNameExpression) selectorExpression);
            }

            // Clean resolution: no autocasts
//            TemporaryBindingTrace cleanResolutionTrace = TemporaryBindingTrace.create(context.trace);
//            TypeInferenceContext cleanResolutionContext = context.replaceBindingTrace(cleanResolutionTrace);
            JetType selectorReturnType = getSelectorReturnType(new ExpressionReceiver(receiverExpression, receiverType), expression.getOperationTokenNode(), selectorExpression, context);

            //TODO move further
            if (expression.getOperationSign() == JetTokens.SAFE_ACCESS) {
                if (selectorReturnType != null && !selectorReturnType.isNullable() && !JetStandardClasses.isUnit(selectorReturnType)) {
                    selectorReturnType = TypeUtils.makeNullable(selectorReturnType);
                }
            }
//            if (selectorReturnType != null) {
//                cleanResolutionTrace.addAllMyDataTo(context.trace);
//            }
//            else {
//                VariableDescriptor variableDescriptor = cleanResolutionContext.services.getVariableDescriptorFromSimpleName(receiverExpression, context);
//                boolean somethingFound = false;
//                if (variableDescriptor != null) {
//                    List<JetType> possibleTypes = Lists.newArrayList(context.dataFlowInfo.getPossibleTypesForVariable(variableDescriptor));
//                    Collections.reverse(possibleTypes);
//
//                    TemporaryBindingTrace autocastResolutionTrace = TemporaryBindingTrace.create(context.trace);
//                    TypeInferenceContext autocastResolutionContext = context.replaceBindingTrace(autocastResolutionTrace);
//                    for (JetType possibleType : possibleTypes) {
//                        selectorReturnType = getSelectorReturnType(new ExpressionReceiver(receiverExpression, possibleType), selectorExpression, autocastResolutionContext);
//                        if (selectorReturnType != null) {
//                            context.services.checkAutoCast(receiverExpression, possibleType, variableDescriptor, autocastResolutionTrace);
//                            autocastResolutionTrace.commit();
//                            somethingFound = true;
//                            break;
//                        }
//                        else {
//                            autocastResolutionTrace = TemporaryBindingTrace.create(context.trace);
//                            autocastResolutionContext = context.replaceBindingTrace(autocastResolutionTrace);
//                        }
//                    }
//                }
//                if (!somethingFound) {
//                    cleanResolutionTrace.commit();
//                }
//            }

            JetType result;
            if (expression.getOperationSign() == JetTokens.QUEST) {
                if (selectorReturnType != null && !isBoolean(selectorReturnType)) {
                    // TODO : more comprehensible error message
//                    context.trace.getErrorHandler().typeMismatch(selectorExpression, semanticServices.getStandardLibrary().getBooleanType(), selectorReturnType);
                    context.trace.report(TYPE_MISMATCH.on(selectorExpression, semanticServices.getStandardLibrary().getBooleanType(), selectorReturnType));
                }
                result = TypeUtils.makeNullable(receiverType);
            }
            else {
                result = selectorReturnType;
            }
            // TODO : this is suspicious: remove this code?
            if (result != null) {
                context.trace.record(BindingContext.EXPRESSION_TYPE, selectorExpression, result);
            }
            if (selectorReturnType != null) {
//                // TODO : extensions to 'Any?'
//                receiverType = context.services.enrichOutType(receiverExpression, receiverType, context);
//
//                context.services.checkNullSafety(receiverType, expression.getOperationTokenNode(), getCalleeFunctionDescriptor(selectorExpression, context), expression);
            }
            return context.services.checkType(result, expression, contextWithExpectedType);
        }

        private void propagateConstantValues(JetQualifiedExpression expression, TypeInferenceContext context, JetSimpleNameExpression selectorExpression) {
            JetExpression receiverExpression = expression.getReceiverExpression();
            CompileTimeConstant<?> receiverValue = context.trace.getBindingContext().get(BindingContext.COMPILE_TIME_VALUE, receiverExpression);
            CompileTimeConstant<?> wholeExpressionValue = context.trace.getBindingContext().get(BindingContext.COMPILE_TIME_VALUE, expression);
            if (wholeExpressionValue == null && receiverValue != null && !(receiverValue instanceof ErrorValue) && receiverValue.getValue() instanceof Number) {
                Number value = (Number) receiverValue.getValue();
                String referencedName = selectorExpression.getReferencedName();
                if (numberConversions.contains(referencedName)) {
                    if ("dbl".equals(referencedName)) {
                        context.trace.record(BindingContext.COMPILE_TIME_VALUE, expression, new DoubleValue(value.doubleValue()));
                    }
                    else if ("flt".equals(referencedName)) {
                        context.trace.record(BindingContext.COMPILE_TIME_VALUE, expression, new FloatValue(value.floatValue()));
                    }
                    else if ("lng".equals(referencedName)) {
                        context.trace.record(BindingContext.COMPILE_TIME_VALUE, expression, new LongValue(value.longValue()));
                    }
                    else if ("sht".equals(referencedName)) {
                        context.trace.record(BindingContext.COMPILE_TIME_VALUE, expression, new ShortValue(value.shortValue()));
                    }
                    else if ("byt".equals(referencedName)) {
                        context.trace.record(BindingContext.COMPILE_TIME_VALUE, expression, new ByteValue(value.byteValue()));
                    }
                    else if ("int".equals(referencedName)) {
                        context.trace.record(BindingContext.COMPILE_TIME_VALUE, expression, new IntValue(value.intValue()));
                    }
                }
            }
        }

//        @NotNull
//        private FunctionDescriptor getCalleeFunctionDescriptor(@NotNull JetExpression selectorExpression, final TypeInferenceContext context) {
//            final FunctionDescriptor[] result = new FunctionDescriptor[1];
//            selectorExpression.accept(new JetVisitorVoid() {
//                @Override
//                public void visitCallExpression(JetCallExpression callExpression) {
//                    JetExpression calleeExpression = callExpression.getCalleeExpression();
//                    if (calleeExpression != null) {
//                        calleeExpression.accept(this);
//                    }
//                }
//
//                @Override
//                public void visitReferenceExpression(JetReferenceExpression referenceExpression) {
//                    DeclarationDescriptor declarationDescriptor = context.trace.getBindingContext().get(REFERENCE_TARGET, referenceExpression);
//                    if (declarationDescriptor instanceof FunctionDescriptor) {
//                        result[0] = (FunctionDescriptor) declarationDescriptor;
//                    }
//                }
//
//                @Override
//                public void visitArrayAccessExpression(JetArrayAccessExpression expression) {
//                    expression.getArrayExpression().accept(this);
//                }
//
//                @Override
//                public void visitBinaryExpression(JetBinaryExpression expression) {
//                    expression.getLeft().accept(this);
//                }
//
//                @Override
//                public void visitQualifiedExpression(JetQualifiedExpression expression) {
//                    expression.getReceiverExpression().accept(this);
//                }
//
//                @Override
//                public void visitJetElement(JetElement element) {
////                    context.trace.getErrorHandler().genericError(element.getNode(), "Unsupported [getCalleeFunctionDescriptor]: " + element);
//                    context.trace.report(UNSUPPORTED.on(element, "getCalleeFunctionDescriptor"));
//                }
//            });
//            if (result[0] == null) {
//                result[0] = ErrorUtils.createErrorFunction(0, Collections.<JetType>emptyList());
//            }
//            return result[0];
//        }

        @Nullable
        private JetType getSelectorReturnType(@NotNull ReceiverDescriptor receiver, @Nullable ASTNode callOperationNode, @NotNull JetExpression selectorExpression, @NotNull TypeInferenceContext context) {
            if (selectorExpression instanceof JetCallExpression) {
                JetCallExpression callExpression = (JetCallExpression) selectorExpression;
                return context.resolveCall(receiver, callOperationNode, callExpression);
            }
            else if (selectorExpression instanceof JetSimpleNameExpression) {
                JetSimpleNameExpression nameExpression = (JetSimpleNameExpression) selectorExpression;

                TemporaryBindingTrace temporaryTrace = TemporaryBindingTrace.create(context.trace);
                VariableDescriptor variableDescriptor = context.replaceBindingTrace(temporaryTrace).resolveSimpleProperty(receiver, callOperationNode, nameExpression);
                if (variableDescriptor != null) {
                    temporaryTrace.commit();
                    return context.services.checkType(variableDescriptor.getOutType(), nameExpression, context);
                }
                TypeInferenceContext newContext = receiver.exists() ? context.replaceScope(receiver.getType().getMemberScope()) : context;
                JetType jetType = lookupNamespaceOrClassObject(nameExpression, nameExpression.getReferencedName(), newContext);
                if (jetType == null) {
                    context.trace.report(UNRESOLVED_REFERENCE.on(nameExpression));
                }
                return context.services.checkType(jetType, nameExpression, context);
//                JetScope scope = receiverType != null ? receiverType.getMemberScope() : context.scope;
//                return getType(selectorExpression, context.replaceScope(scope));
            }
            else if (selectorExpression instanceof JetQualifiedExpression) {
                JetQualifiedExpression qualifiedExpression = (JetQualifiedExpression) selectorExpression;
                JetExpression newReceiverExpression = qualifiedExpression.getReceiverExpression();
                JetType newReceiverType = getSelectorReturnType(receiver, callOperationNode, newReceiverExpression, context.replaceExpectedType(NO_EXPECTED_TYPE));
                JetExpression newSelectorExpression = qualifiedExpression.getSelectorExpression();
                if (newReceiverType != null && newSelectorExpression != null) {
                    return getSelectorReturnType(new ExpressionReceiver(newReceiverExpression, newReceiverType), qualifiedExpression.getOperationTokenNode(), newSelectorExpression, context);
                }
            }
            else {
                // TODO : not a simple name -> resolve in scope, expect property type or a function type
//                context.trace.getErrorHandler().genericError(selectorExpression.getNode(), "Unsupported selector element type: " + selectorExpression);
                context.trace.report(UNSUPPORTED.on(selectorExpression, "getSelectorReturnType"));
            }
            return null;
        }

        @Override
        public JetType visitCallExpression(JetCallExpression expression, TypeInferenceContext context) {
            JetType expressionType = context.resolveCall(NO_RECEIVER, null, expression);
            return context.services.checkType(expressionType, expression, context);
        }

        @Override
        public JetType visitIsExpression(JetIsExpression expression, TypeInferenceContext contextWithExpectedType) {
            TypeInferenceContext context = contextWithExpectedType.replaceExpectedType(NO_EXPECTED_TYPE);
            JetType knownType = safeGetType(expression.getLeftHandSide(), context.replaceScope(context.scope));
            JetPattern pattern = expression.getPattern();
            if (pattern != null) {
                WritableScopeImpl scopeToExtend = newWritableScopeImpl(context.scope, context.trace).setDebugName("Scope extended in 'is'");
                DataFlowInfo newDataFlowInfo = checkPatternType(pattern, knownType, scopeToExtend, context, context.services.getVariableDescriptorFromSimpleName(expression.getLeftHandSide(), context));
                patternsToDataFlowInfo.put(pattern, newDataFlowInfo);
                patternsToBoundVariableLists.put(pattern, scopeToExtend.getDeclaredVariables());
            }
            return context.services.checkType(semanticServices.getStandardLibrary().getBooleanType(), expression, contextWithExpectedType);
        }

        @Override
        public JetType visitUnaryExpression(JetUnaryExpression expression, TypeInferenceContext context) {
            JetExpression baseExpression = expression.getBaseExpression();
            if (baseExpression == null) return null;
            JetSimpleNameExpression operationSign = expression.getOperationSign();
            if (JetTokens.LABELS.contains(operationSign.getReferencedNameElementType())) {
                String referencedName = operationSign.getReferencedName();
                referencedName = referencedName == null ? " <?>" : referencedName;
                labelsResolver.enterLabeledElement(referencedName.substring(1), baseExpression);
                // TODO : Some processing for the label?
                JetType type = context.services.checkType(getType(baseExpression, context.replaceExpectedReturnType(context.expectedType)), expression, context);
                labelsResolver.exitLabeledElement(baseExpression);
                return type;
            }
            IElementType operationType = operationSign.getReferencedNameElementType();
            String name = unaryOperationNames.get(operationType);
            if (name == null) {
//                context.trace.getErrorHandler().genericError(operationSign.getNode(), "Unknown unary operation");
                context.trace.report(UNSUPPORTED.on(operationSign, "visitUnaryExpression"));
                return null;
            }
            ExpressionReceiver receiver = getExpressionReceiver(baseExpression, context.replaceExpectedType(NO_EXPECTED_TYPE).replaceScope(context.scope));
            if (receiver == null) return null;

            FunctionDescriptor functionDescriptor = context.resolveCallWithGivenName(
                    CallMaker.makeCall(receiver, expression),
                    expression.getOperationSign(),
                    name,
                    receiver);

            if (functionDescriptor == null) return null;
            JetType returnType = functionDescriptor.getReturnType();
            JetType result;
            if (operationType == JetTokens.PLUSPLUS || operationType == JetTokens.MINUSMINUS) {
                if (semanticServices.getTypeChecker().isSubtypeOf(returnType, JetStandardClasses.getUnitType())) {
                    result = JetStandardClasses.getUnitType();
                }
                else {
                    JetType receiverType = receiver.getType();
                    if (!semanticServices.getTypeChecker().isSubtypeOf(returnType, receiverType)) {
//                        context.trace.getErrorHandler().genericError(operationSign.getNode(), name + " must return " + receiverType + " but returns " + returnType);
                        context.trace.report(RESULT_TYPE_MISMATCH.on(operationSign, name, receiverType, returnType));
                    }
                    else {
                        context.trace.record(BindingContext.VARIABLE_REASSIGNMENT, expression);
                    }
                    // TODO : Maybe returnType?
                    result = receiverType;
                }
            }
            else {
                result = returnType;
            }

            return context.services.checkType(result, expression, context);
        }

        @Override
        public JetType visitBinaryExpression(JetBinaryExpression expression, TypeInferenceContext contextWithExpectedType) {
            TypeInferenceContext context = contextWithExpectedType.replaceExpectedType(NO_EXPECTED_TYPE);
            JetSimpleNameExpression operationSign = expression.getOperationReference();

            JetExpression left = expression.getLeft();
            JetExpression right = expression.getRight();

            JetType result = null;
            IElementType operationType = operationSign.getReferencedNameElementType();
            if (operationType == JetTokens.IDENTIFIER) {
                String referencedName = operationSign.getReferencedName();
                if (referencedName != null) {
                    result = getTypeForBinaryCall(context.scope, referencedName, context, expression);
                }
            }
            else if (binaryOperationNames.containsKey(operationType)) {
                result = getTypeForBinaryCall(context.scope, binaryOperationNames.get(operationType), context, expression);
            }
            else if (operationType == JetTokens.EQ) {
                result = visitAssignment(expression, contextWithExpectedType);
            }
            else if (assignmentOperationNames.containsKey(operationType)) {
                result = visitAssignmentOperation(expression, contextWithExpectedType);
            }
            else if (comparisonOperations.contains(operationType)) {
                JetType compareToReturnType = getTypeForBinaryCall(context.scope, "compareTo", context, expression);
                if (compareToReturnType != null) {
                    TypeConstructor constructor = compareToReturnType.getConstructor();
                    JetStandardLibrary standardLibrary = semanticServices.getStandardLibrary();
                    TypeConstructor intTypeConstructor = standardLibrary.getInt().getTypeConstructor();
                    if (constructor.equals(intTypeConstructor)) {
                        result = standardLibrary.getBooleanType();
                    } else {
//                        context.trace.getErrorHandler().genericError(operationSign.getNode(), "compareTo() must return Int, but returns " + compareToReturnType);
                        context.trace.report(COMPARE_TO_TYPE_MISMATCH.on(operationSign, compareToReturnType));
                    }
                }
            }
            else if (equalsOperations.contains(operationType)) {
                String name = "equals";
                if (right != null) {
                    ExpressionReceiver receiver = safeGetExpressionReceiver(left, context.replaceScope(context.scope));
                    OverloadResolutionResults<FunctionDescriptor> resolutionResults = context.resolveExactSignature(
                            receiver, "equals",
                            Collections.singletonList(JetStandardClasses.getNullableAnyType()));
                    if (resolutionResults.isSuccess()) {
                        FunctionDescriptor equals = resolutionResults.getResult().getResultingDescriptor();
                        context.trace.record(REFERENCE_TARGET, operationSign, equals);
                        if (ensureBooleanResult(operationSign, name, equals.getReturnType(), context)) {
                            ensureNonemptyIntersectionOfOperandTypes(expression, context);
                        }
                    }
                    else {
                        if (resolutionResults.isAmbiguity()) {
//                            StringBuilder stringBuilder = new StringBuilder();
//                            for (FunctionDescriptor functionDescriptor : resolutionResults.getResults()) {
//                                stringBuilder.append(DescriptorRenderer.TEXT.render(functionDescriptor)).append(" ");
//                            }
//                            context.trace.getErrorHandler().genericError(operationSign.getNode(), "Ambiguous function: " + stringBuilder);
                            context.trace.report(OVERLOAD_RESOLUTION_AMBIGUITY.on(operationSign, resolutionResults.getResults()));
                        }
                        else {
//                            context.trace.getErrorHandler().genericError(operationSign.getNode(), "No method 'equals(Any?) : Boolean' available");
                            context.trace.report(EQUALS_MISSING.on(operationSign));
                        }
                    }
                }
                result = semanticServices.getStandardLibrary().getBooleanType();
            }
            else if (operationType == JetTokens.EQEQEQ || operationType == JetTokens.EXCLEQEQEQ) {
                ensureNonemptyIntersectionOfOperandTypes(expression, context);

                // TODO : Check comparison pointlessness
                result = semanticServices.getStandardLibrary().getBooleanType();
            }
            else if (inOperations.contains(operationType)) {
                if (right == null) {
                    result = ErrorUtils.createErrorType("No right argument"); // TODO
                    return null;
                }
                checkInExpression(expression, expression.getOperationReference(), expression.getLeft(), expression.getRight(), context);
                result = semanticServices.getStandardLibrary().getBooleanType();
            }
            else if (operationType == JetTokens.ANDAND || operationType == JetTokens.OROR) {
                JetType leftType = getType(left, context.replaceScope(context.scope));
                WritableScopeImpl leftScope = newWritableScopeImpl(context.scope, context.trace).setDebugName("Left scope of && or ||");
                DataFlowInfo flowInfoLeft = extractDataFlowInfoFromCondition(left, operationType == JetTokens.ANDAND, leftScope, context);  // TODO: This gets computed twice: here and in extractDataFlowInfoFromCondition() for the whole condition
                WritableScopeImpl rightScope = operationType == JetTokens.ANDAND ? leftScope : newWritableScopeImpl(context.scope, context.trace).setDebugName("Right scope of && or ||");
                JetType rightType = right == null ? null : getType(right, context.replaceDataFlowInfo(flowInfoLeft).replaceScope(rightScope));
                if (leftType != null && !isBoolean(leftType)) {
//                    context.trace.getErrorHandler().typeMismatch(left, semanticServices.getStandardLibrary().getBooleanType(), leftType);
                    context.trace.report(TYPE_MISMATCH.on(left, semanticServices.getStandardLibrary().getBooleanType(), leftType));
                }
                if (rightType != null && !isBoolean(rightType)) {
//                    context.trace.getErrorHandler().typeMismatch(right, semanticServices.getStandardLibrary().getBooleanType(), rightType);
                    context.trace.report(TYPE_MISMATCH.on(right, semanticServices.getStandardLibrary().getBooleanType(), rightType));
                }
                result = semanticServices.getStandardLibrary().getBooleanType();
            }
            else if (operationType == JetTokens.ELVIS) {
                JetType leftType = getType(left, context.replaceScope(context.scope));
                JetType rightType = right == null ? null : getType(right, contextWithExpectedType.replaceScope(context.scope));
                if (leftType != null) {
                    if (!leftType.isNullable()) {
//                        context.trace.getErrorHandler().genericWarning(left.getNode(), "Elvis operator (?:) always returns the left operand of non-nullable type " + leftType);
                        context.trace.report(USELESS_ELVIS.on(expression, left, leftType));
                    }
                    if (rightType != null) {
                        context.services.checkType(TypeUtils.makeNullableAsSpecified(leftType, rightType.isNullable()), left, contextWithExpectedType);
                        return TypeUtils.makeNullableAsSpecified(semanticServices.getTypeChecker().commonSupertype(leftType, rightType), rightType.isNullable());
                    }
                }
            }
            else {
//                context.trace.getErrorHandler().genericError(operationSign.getNode(), "Unknown operation");
                context.trace.report(UNSUPPORTED.on(operationSign, "Unknown operation"));
            }
            return context.services.checkType(result, expression, contextWithExpectedType);
        }

        private void checkInExpression(JetElement callElement, @NotNull JetSimpleNameExpression operationSign, @NotNull JetExpression left, @NotNull JetExpression right, TypeInferenceContext context) {
            String name = "contains";
            ExpressionReceiver receiver = safeGetExpressionReceiver(right, context.replaceExpectedType(NO_EXPECTED_TYPE));
            FunctionDescriptor functionDescriptor = context.resolveCallWithGivenName(
                    CallMaker.makeCallWithExpressions(callElement, receiver, null, operationSign, Collections.singletonList(left)),
                    operationSign,
                    name, receiver);
            JetType containsType = functionDescriptor != null ? functionDescriptor.getReturnType() : null;
            ensureBooleanResult(operationSign, name, containsType, context);
        }

        private void ensureNonemptyIntersectionOfOperandTypes(JetBinaryExpression expression, TypeInferenceContext context) {
            JetSimpleNameExpression operationSign = expression.getOperationReference();
            JetExpression left = expression.getLeft();
            JetExpression right = expression.getRight();

            // TODO : duplicated effort for == and !=
            JetType leftType = getType(left, context.replaceScope(context.scope));
            if (leftType != null && right != null) {
                JetType rightType = getType(right, context.replaceScope(context.scope));

                if (rightType != null) {
                    JetType intersect = TypeUtils.intersect(semanticServices.getTypeChecker(), new HashSet<JetType>(Arrays.asList(leftType, rightType)));
                    if (intersect == null) {
//                        context.trace.getErrorHandler().genericError(expression.getNode(), "Operator " + operationSign.getReferencedName() + " cannot be applied to " + leftType + " and " + rightType);
                        context.trace.report(EQUALITY_NOT_APPLICABLE.on(expression, operationSign, leftType, rightType));
                    }
                }
            }
        }

        protected JetType visitAssignmentOperation(JetBinaryExpression expression, TypeInferenceContext context) {
            return assignmentIsNotAnExpressionError(expression, context);
        }

        protected JetType visitAssignment(JetBinaryExpression expression, TypeInferenceContext context) {
            return assignmentIsNotAnExpressionError(expression, context);
        }

        private JetType assignmentIsNotAnExpressionError(JetBinaryExpression expression, TypeInferenceContext context) {
//            context.trace.getErrorHandler().genericError(expression.getNode(), "Assignments are not expressions, and only expressions are allowed in this context");
            context.trace.report(ASSIGNMENT_IN_EXPRESSION_CONTEXT.on(expression));
            return null;
        }

        private boolean ensureBooleanResult(JetExpression operationSign, String name, JetType resultType, TypeInferenceContext context) {
            return ensureBooleanResultWithCustomSubject(operationSign, resultType, "'" + name + "'", context);
        }

        private boolean ensureBooleanResultWithCustomSubject(JetExpression operationSign, JetType resultType, String subjectName, TypeInferenceContext context) {
            if (resultType != null) {
                // TODO : Relax?
                if (!isBoolean(resultType)) {
//                    context.trace.getErrorHandler().genericError(operationSign.getNode(), subjectName + " must return Boolean but returns " + resultType);
                    context.trace.report(RESULT_TYPE_MISMATCH.on(operationSign, subjectName, semanticServices.getStandardLibrary().getBooleanType(), resultType));
                    return false;
                }
            }
            return true;
        }

        private boolean isBoolean(@NotNull JetType type) {
            return semanticServices.getTypeChecker().isConvertibleTo(type,  semanticServices.getStandardLibrary().getBooleanType());
        }

        @Override
        public JetType visitArrayAccessExpression(JetArrayAccessExpression expression, TypeInferenceContext contextWithExpectedType) {
            TypeInferenceContext context = contextWithExpectedType.replaceExpectedType(NO_EXPECTED_TYPE);
            JetExpression arrayExpression = expression.getArrayExpression();
            ExpressionReceiver receiver = getExpressionReceiver(arrayExpression, context.replaceScope(context.scope));

            if (receiver != null) {
                FunctionDescriptor functionDescriptor = context.resolveCallWithGivenName(
                        CallMaker.makeCallWithExpressions(expression, receiver, null, expression, expression.getIndexExpressions()),
                        expression,
                        "get",
                        receiver);
                if (functionDescriptor != null) {
                    return context.services.checkType(functionDescriptor.getReturnType(), expression, contextWithExpectedType);
                }
            }
            return null;
        }

        @Nullable
        protected JetType getTypeForBinaryCall(JetScope scope, String name, TypeInferenceContext context, JetBinaryExpression binaryExpression) {
            ExpressionReceiver receiver = safeGetExpressionReceiver(binaryExpression.getLeft(), context.replaceScope(scope));
            FunctionDescriptor functionDescriptor = context.replaceScope(scope).resolveCallWithGivenName(
                    CallMaker.makeCall(receiver, binaryExpression),
                    binaryExpression.getOperationReference(),
                    name,
                    receiver);
            if (functionDescriptor != null) {
//                if (receiver.getType().isNullable()) {
//                    // TODO : better error message for '1 + nullableVar' case
//                    JetExpression right = binaryExpression.getRight();
//                    String rightText = right == null ? "" : right.getText();
//                    String leftText = binaryExpression.getLeft().getText();
////                    context.trace.getErrorHandler().genericError(binaryExpression.getOperationReference().getNode(),
////                                                                 "Infix call corresponds to a dot-qualified call '" +
////                                                                 leftText + "." + name + "(" + rightText + ")'" +
////                                                                 " which is not allowed on a nullable receiver '" + leftText + "'." +
////                                                                 " Use '?.'-qualified call instead");
//                    context.trace.report(UNSAFE_INFIX_CALL.on(binaryExpression.getOperationReference(), leftText, name, rightText));
//                }
                

                return functionDescriptor.getReturnType();
            }
            return null;
        }

        @Override
        public JetType visitDeclaration(JetDeclaration dcl, TypeInferenceContext context) {
//            context.trace.getErrorHandler().genericError(dcl.getNode(), "Declarations are not allowed in this position");
            context.trace.report(DECLARATION_IN_ILLEGAL_CONTEXT.on(dcl));
            return null;
        }

        @Override
        public JetType visitRootNamespaceExpression(JetRootNamespaceExpression expression, TypeInferenceContext context) {
//            context.trace.getErrorHandler().genericError(expression.getNode(), "'namespace' is not an expression");
            context.trace.report(NAMESPACE_IS_NOT_AN_EXPRESSION.on(expression));
            return null;
        }


        @Override
        public JetType visitStringTemplateExpression(JetStringTemplateExpression expression, TypeInferenceContext contextWithExpectedType) {
            final TypeInferenceContext context = contextWithExpectedType.replaceExpectedType(NO_EXPECTED_TYPE);
            final StringBuilder builder = new StringBuilder();
            final CompileTimeConstant<?>[] value = new CompileTimeConstant<?>[1];
            for (JetStringTemplateEntry entry : expression.getEntries()) {
                entry.accept(new JetVisitorVoid() {

                    @Override
                    public void visitStringTemplateEntryWithExpression(JetStringTemplateEntryWithExpression entry) {
                        JetExpression entryExpression = entry.getExpression();
                        if (entryExpression != null) {
                            getType(entryExpression, context.replaceScope(context.scope));
                        }
                        value[0] = CompileTimeConstantResolver.OUT_OF_RANGE;
                    }

                    @Override
                    public void visitLiteralStringTemplateEntry(JetLiteralStringTemplateEntry entry) {
                        builder.append(entry.getText());
                    }

                    @Override
                    public void visitEscapeStringTemplateEntry(JetEscapeStringTemplateEntry entry) {
                        // TODO : Check escape
                        String text = entry.getText();
                        assert text.length() == 2 && text.charAt(0) == '\\';
                        char escaped = text.charAt(1);

                        Character character = CompileTimeConstantResolver.translateEscape(escaped);
                        if (character == null) {
//                            context.trace.getErrorHandler().genericError(entry.getNode(), "Illegal escape sequence");
                            context.trace.report(ILLEGAL_ESCAPE_SEQUENCE.on(entry));
                            value[0] = CompileTimeConstantResolver.OUT_OF_RANGE;
                        }
                        else {
                            builder.append(character);
                        }
                    }
                });
            }
            if (value[0] != CompileTimeConstantResolver.OUT_OF_RANGE) {
                context.trace.record(BindingContext.COMPILE_TIME_VALUE, expression, new StringValue(builder.toString()));
            }
            return context.services.checkType(semanticServices.getStandardLibrary().getStringType(), expression, contextWithExpectedType);
        }

        @Override
        public JetType visitJetElement(JetElement element, TypeInferenceContext context) {
//            context.trace.getErrorHandler().genericError(element.getNode(), "[JetTypeInferrer] Unsupported element: " + element + " " + element.getClass().getCanonicalName());
            context.trace.report(UNSUPPORTED.on(element, getClass().getCanonicalName()));
            return null;
        }
    }

    private class TypeInferrerVisitorWithNamespaces extends TypeInferrerVisitor {
        @Override
        public boolean isNamespacePosition() {
            return true;
        }

        @Override
        public JetType visitRootNamespaceExpression(JetRootNamespaceExpression expression, TypeInferenceContext context) {
            return context.services.checkType(JetModuleUtil.getRootNamespaceType(expression), expression, context);
        }

        @Override
        protected boolean furtherNameLookup(@NotNull JetSimpleNameExpression expression, @NotNull String referencedName, @NotNull JetType[] result, TypeInferenceContext context) {
            result[0] = lookupNamespaceType(expression, referencedName, context);
            return result[0] != null;
        }

    }

    private class TypeInferrerVisitorWithWritableScope extends TypeInferrerVisitor {
        private final WritableScope scope;

        public TypeInferrerVisitorWithWritableScope(@NotNull WritableScope scope) {
            this.scope = scope;
        }

        @Override
        public JetType visitObjectDeclaration(JetObjectDeclaration declaration, TypeInferenceContext context) {
            TopDownAnalyzer.processObject(semanticServices, context.trace, scope, scope.getContainingDeclaration(), declaration);
            ClassDescriptor classDescriptor = context.trace.getBindingContext().get(BindingContext.CLASS, declaration);
            if (classDescriptor != null) {
                PropertyDescriptor propertyDescriptor = context.classDescriptorResolver.resolveObjectDeclarationAsPropertyDescriptor(scope.getContainingDeclaration(), declaration, classDescriptor);
                scope.addVariableDescriptor(propertyDescriptor);
            }
            return checkExpectedType(declaration, context);
        }

        @Override
        public JetType visitProperty(JetProperty property, TypeInferenceContext context) {
            JetTypeReference receiverTypeRef = property.getReceiverTypeRef();
            if (receiverTypeRef != null) {
//                context.trace.getErrorHandler().genericError(receiverTypeRef.getNode(), "Local receiver-properties are not allowed");
                context.trace.report(LOCAL_EXTENSION_PROPERTY.on(receiverTypeRef));
            }

            JetPropertyAccessor getter = property.getGetter();
            if (getter != null) {
//                context.trace.getErrorHandler().genericError(getter.getNode(), "Local variables are not allowed to have getters");
                context.trace.report(LOCAL_VARIABLE_WITH_GETTER.on(getter));
            }

            JetPropertyAccessor setter = property.getSetter();
            if (setter != null) {
//                context.trace.getErrorHandler().genericError(setter.getNode(), "Local variables are not allowed to have setters");
                context.trace.report(LOCAL_VARIABLE_WITH_SETTER.on(setter));
            }

            VariableDescriptor propertyDescriptor = context.classDescriptorResolver.resolveLocalVariableDescriptor(scope.getContainingDeclaration(), scope, property);
            JetExpression initializer = property.getInitializer();
            if (property.getPropertyTypeRef() != null && initializer != null) {
                JetType outType = propertyDescriptor.getOutType();
                JetType initializerType = getType(initializer, context.replaceExpectedType(outType).replaceScope(scope));
//                if (outType != null &&
//                    initializerType != null &&
//                    !semanticServices.getTypeChecker().isConvertibleTo(initializerType, outType)) {
//                    context.trace.report(TYPE_MISMATCH.on(initializer, outType, initializerType));
//                }
            }

            scope.addVariableDescriptor(propertyDescriptor);
            return checkExpectedType(property, context);
        }

        @Override
        public JetType visitNamedFunction(JetNamedFunction function, TypeInferenceContext context) {
            FunctionDescriptorImpl functionDescriptor = context.classDescriptorResolver.resolveFunctionDescriptor(scope.getContainingDeclaration(), scope, function);
            scope.addFunctionDescriptor(functionDescriptor);
            context.services.checkFunctionReturnType(context.scope, function, functionDescriptor, context.dataFlowInfo);
            return checkExpectedType(function, context);
        }

        @Override
        public JetType visitClass(JetClass klass, TypeInferenceContext context) {
            return super.visitClass(klass, context); // TODO
        }

        @Override
        public JetType visitTypedef(JetTypedef typedef, TypeInferenceContext context) {
            return super.visitTypedef(typedef, context); // TODO
        }

        @Override
        public JetType visitDeclaration(JetDeclaration dcl, TypeInferenceContext context) {
            return checkExpectedType(dcl, context);
        }

        @Override
        protected JetType visitAssignmentOperation(JetBinaryExpression expression, TypeInferenceContext context) {
            IElementType operationType = expression.getOperationReference().getReferencedNameElementType();
            String name = assignmentOperationNames.get(operationType);

            TemporaryBindingTrace temporaryBindingTrace = TemporaryBindingTrace.create(context.trace);
            JetType assignmentOperationType = getTypeForBinaryCall(scope, name, context.replaceBindingTrace(temporaryBindingTrace), expression);

            if (assignmentOperationType == null) {
                String counterpartName = binaryOperationNames.get(assignmentOperationCounterparts.get(operationType));

                JetType typeForBinaryCall = getTypeForBinaryCall(scope, counterpartName, context, expression);
                if (typeForBinaryCall != null) {
                    context.trace.record(BindingContext.VARIABLE_REASSIGNMENT, expression);
                }
            }
            else {
                temporaryBindingTrace.commit();
            }
            return checkExpectedType(expression, context);
        }

        @Nullable
        private JetType checkExpectedType(JetExpression expression, TypeInferenceContext context) {
            if (context.expectedType != NO_EXPECTED_TYPE) {
                if (JetStandardClasses.isUnit(context.expectedType)) {
                    return JetStandardClasses.getUnitType();
                }
                context.trace.report(EXPECTED_TYPE_MISMATCH.on(expression, context.expectedType));
            }
            return null;
        }

        @Override
        protected JetType visitAssignment(JetBinaryExpression expression, TypeInferenceContext context) {
            JetExpression left = expression.getLeft();
            JetExpression deparenthesized = JetPsiUtil.deparenthesize(left);
            JetExpression right = expression.getRight();
            if (deparenthesized instanceof JetArrayAccessExpression) {
                JetArrayAccessExpression arrayAccessExpression = (JetArrayAccessExpression) deparenthesized;
                return resolveArrayAccessToLValue(arrayAccessExpression, right, expression.getOperationReference(), context);
            }
            JetType leftType = getType(left, context.replaceExpectedType(NO_EXPECTED_TYPE).replaceScope(scope));
            if (right != null) {
                JetType rightType = getType(right, context.replaceExpectedType(leftType).replaceScope(scope));
//                if (rightType != null &&
//                    leftType != null &&
//                    !semanticServices.getTypeChecker().isConvertibleTo(rightType, leftType)) {
//                    context.trace.report(TYPE_MISMATCH.on(right, leftType, rightType));
//                }
            }
            if (left instanceof JetSimpleNameExpression) {
                JetSimpleNameExpression variable = (JetSimpleNameExpression) left;
                String referencedName = variable.getReferencedName();
                if (variable.getReferencedNameElementType() == JetTokens.FIELD_IDENTIFIER
                    && referencedName != null) {
                    PropertyDescriptor property = context.scope.getPropertyByFieldReference(referencedName);
                    if (property != null) {
                        context.trace.record(BindingContext.VARIABLE_ASSIGNMENT, variable, property);
                    }
                }
            }
            return checkExpectedType(expression, context);
        }

        private JetType resolveArrayAccessToLValue(JetArrayAccessExpression arrayAccessExpression, JetExpression rightHandSide, JetSimpleNameExpression operationSign, TypeInferenceContext context) {
            ExpressionReceiver receiver = getExpressionReceiver(arrayAccessExpression.getArrayExpression(), context.replaceScope(scope));
            if (receiver == null) return null;
//
            Call call = CallMaker.makeCall(receiver, arrayAccessExpression, rightHandSide);
//            // TODO : nasty hack: effort is duplicated
//            callResolver.resolveCallWithGivenName(
//                    scope,
//                    call,
//                    arrayAccessExpression,
//                    "set", arrayAccessExpression.getArrayExpression(), NO_EXPECTED_TYPE);
            FunctionDescriptor functionDescriptor = context.replaceScope(scope).replaceExpectedType(NO_EXPECTED_TYPE).resolveCallWithGivenName(
                    call,
                    arrayAccessExpression,
                    "set", receiver);
            if (functionDescriptor == null) return null;
            context.trace.record(REFERENCE_TARGET, operationSign, functionDescriptor);
            return context.services.checkType(functionDescriptor.getReturnType(), arrayAccessExpression, context);
        }

        @Override
        public JetType visitAnnotatedExpression(JetAnnotatedExpression expression, TypeInferenceContext data) {
            return getType(expression.getBaseExpression(), data);
        }

        @Override
        public JetType visitJetElement(JetElement element, TypeInferenceContext context) {
            context.trace.report(UNSUPPORTED.on(element, "in a block"));
//            context.trace.getErrorHandler().genericError(element.getNode(), "Unsupported element in a block: " + element + " " + element.getClass().getCanonicalName());
            return null;
        }
    }
    
    private class LabelsResolver {
        private final Map<String, Stack<JetElement>> labeledElements = new HashMap<String, Stack<JetElement>>();

        public void enterLabeledElement(@NotNull String labelName, @NotNull JetExpression labeledExpression) {
            JetExpression deparenthesized = JetPsiUtil.deparenthesize(labeledExpression);
            if (deparenthesized != null) {
                Stack<JetElement> stack = labeledElements.get(labelName);
                if (stack == null) {
                    stack = new Stack<JetElement>();
                    labeledElements.put(labelName, stack);
                }
                stack.push(deparenthesized);
            }
        }

        public void exitLabeledElement(@NotNull JetExpression expression) {
            JetExpression deparenthesized = JetPsiUtil.deparenthesize(expression);
            // TODO : really suboptimal
            for (Iterator<Map.Entry<String, Stack<JetElement>>> mapIter = labeledElements.entrySet().iterator(); mapIter.hasNext(); ) {
                Map.Entry<String, Stack<JetElement>> entry = mapIter.next();
                Stack<JetElement> stack = entry.getValue();
                for (Iterator<JetElement> stackIter = stack.iterator(); stackIter.hasNext(); ) {
                    JetElement recorded = stackIter.next();
                    if (recorded == deparenthesized) {
                        stackIter.remove();
                    }
                }
                if (stack.isEmpty()) {
                    mapIter.remove();
                }
            }
        }

        private JetElement resolveControlLabel(@NotNull String labelName, @NotNull JetSimpleNameExpression labelExpression, boolean reportUnresolved, TypeInferenceContext context) {
            Collection<DeclarationDescriptor> declarationsByLabel = context.scope.getDeclarationsByLabel(labelName);
            int size = declarationsByLabel.size();

            if (size == 1) {
                DeclarationDescriptor declarationDescriptor = declarationsByLabel.iterator().next();
                JetElement element;
                if (declarationDescriptor instanceof FunctionDescriptor || declarationDescriptor instanceof ClassDescriptor) {
                    element = (JetElement) context.trace.get(BindingContext.DESCRIPTOR_TO_DECLARATION, declarationDescriptor);
                }
                else {
                    throw new UnsupportedOperationException(); // TODO
                }
                context.trace.record(LABEL_TARGET, labelExpression, element);
                return element;
            }
            else if (size == 0) {
                return resolveNamedLabel(labelName, labelExpression, reportUnresolved, context);
            }
            context.trace.report(AMBIGUOUS_LABEL.on(labelExpression));
            return null;
        }

        public void recordLabel(JetLabelQualifiedExpression expression, TypeInferenceContext context) {
            JetSimpleNameExpression labelElement = expression.getTargetLabel();
            if (labelElement != null) {
                String labelName = expression.getLabelName();
                assert labelName != null;
                resolveControlLabel(labelName, labelElement, true, context);
            }
        }

        private JetElement resolveNamedLabel(@NotNull String labelName, @NotNull JetSimpleNameExpression labelExpression, boolean reportUnresolved, TypeInferenceContext context) {
            Stack<JetElement> stack = labeledElements.get(labelName);
            if (stack == null || stack.isEmpty()) {
                if (reportUnresolved) {
                    context.trace.report(UNRESOLVED_REFERENCE.on(labelExpression));
                }
                return null;
            }
            else if (stack.size() > 1) {
                context.trace.report(LABEL_NAME_CLASH.on(labelExpression));
            }

            JetElement result = stack.peek();
            context.trace.record(BindingContext.LABEL_TARGET, labelExpression, result);
            return result;
        }

        public ReceiverDescriptor resolveThisLabel(JetThisExpression expression, TypeInferenceContext context, ReceiverDescriptor thisReceiver, String labelName) {
            Collection<DeclarationDescriptor> declarationsByLabel = context.scope.getDeclarationsByLabel(labelName);
            int size = declarationsByLabel.size();
            final JetSimpleNameExpression targetLabel = expression.getTargetLabel();
            assert targetLabel != null;
            if (size == 1) {
                DeclarationDescriptor declarationDescriptor = declarationsByLabel.iterator().next();
                if (declarationDescriptor instanceof ClassDescriptor) {
                    ClassDescriptor classDescriptor = (ClassDescriptor) declarationDescriptor;
                    thisReceiver = classDescriptor.getImplicitReceiver();
                }
                else if (declarationDescriptor instanceof FunctionDescriptor) {
                    FunctionDescriptor functionDescriptor = (FunctionDescriptor) declarationDescriptor;
                    thisReceiver = functionDescriptor.getReceiver();
                }
                else {
                    throw new UnsupportedOperationException(); // TODO
                }
                PsiElement element = context.trace.get(DESCRIPTOR_TO_DECLARATION, declarationDescriptor);
                assert element != null;
                context.trace.record(LABEL_TARGET, targetLabel, element);
                context.trace.record(REFERENCE_TARGET, expression.getThisReference(), declarationDescriptor);
            }
            else if (size == 0) {
                JetElement element = labelsResolver.resolveNamedLabel(labelName, targetLabel, false, context);
                if (element instanceof JetFunctionLiteralExpression) {
                    DeclarationDescriptor declarationDescriptor = context.trace.getBindingContext().get(BindingContext.DECLARATION_TO_DESCRIPTOR, element);
                    if (declarationDescriptor instanceof FunctionDescriptor) {
                        thisReceiver = ((FunctionDescriptor) declarationDescriptor).getReceiver();
                        if (thisReceiver.exists()) {
                            context.trace.record(LABEL_TARGET, targetLabel, element);
                            context.trace.record(REFERENCE_TARGET, expression.getThisReference(), declarationDescriptor);
                        }
                    }
                    else {
                        context.trace.report(UNRESOLVED_REFERENCE.on(targetLabel));
                    }
                }
                else {
                    context.trace.report(UNRESOLVED_REFERENCE.on(targetLabel));
                }
            }
            else {
                context.trace.report(AMBIGUOUS_LABEL.on(targetLabel));
            }
            return thisReceiver;
        }
    }
}<|MERGE_RESOLUTION|>--- conflicted
+++ resolved
@@ -1342,54 +1342,7 @@
             ReceiverDescriptor thisReceiver = null;
             String labelName = expression.getLabelName();
             if (labelName != null) {
-<<<<<<< HEAD
-                Collection<DeclarationDescriptor> declarationsByLabel = context.scope.getDeclarationsByLabel(labelName);
-                int size = declarationsByLabel.size();
-                final JetSimpleNameExpression targetLabel = expression.getTargetLabel();
-                assert targetLabel != null;
-                if (size == 1) {
-                    DeclarationDescriptor declarationDescriptor = declarationsByLabel.iterator().next();
-                    if (declarationDescriptor instanceof ClassDescriptor) {
-                        ClassDescriptor classDescriptor = (ClassDescriptor) declarationDescriptor;
-                        thisReceiver = classDescriptor.getImplicitReceiver();
-                    }
-                    else if (declarationDescriptor instanceof FunctionDescriptor) {
-                        FunctionDescriptor functionDescriptor = (FunctionDescriptor) declarationDescriptor;
-                        thisReceiver = functionDescriptor.getReceiverParameter();
-                    }
-                    else {
-                        throw new UnsupportedOperationException(); // TODO
-                    }
-                    context.trace.record(REFERENCE_TARGET, targetLabel, declarationDescriptor);
-                    context.trace.record(REFERENCE_TARGET, expression.getThisReference(), declarationDescriptor);
-                }
-                else if (size == 0) {
-                    // This uses the info written by the control flow processor
-                    PsiElement psiElement = BindingContextUtils.resolveToDeclarationPsiElement(context.trace.getBindingContext(), targetLabel);
-                    if (psiElement instanceof JetFunctionLiteralExpression) {
-                        DeclarationDescriptor declarationDescriptor = context.trace.getBindingContext().get(BindingContext.DECLARATION_TO_DESCRIPTOR, psiElement);
-                        if (declarationDescriptor instanceof FunctionDescriptor) {
-                            thisReceiver = ((FunctionDescriptor) declarationDescriptor).getReceiverParameter();
-                            if (thisReceiver.exists()) {
-                                context.trace.record(REFERENCE_TARGET, targetLabel, declarationDescriptor);
-                                context.trace.record(REFERENCE_TARGET, expression.getThisReference(), declarationDescriptor);
-                            }
-                        }
-                        else {
-                            context.trace.report(UNRESOLVED_REFERENCE.on(targetLabel));
-                        }
-                    }
-                    else {
-                        context.trace.report(UNRESOLVED_REFERENCE.on(targetLabel));
-                    }
-                }
-                else {
-//                    context.trace.getErrorHandler().genericError(targetLabel.getNode(), "Ambiguous label");
-                    context.trace.report(AMBIGUOUS_LABEL.on(targetLabel));
-                }
-=======
                 thisReceiver = labelsResolver.resolveThisLabel(expression, context, thisReceiver, labelName);
->>>>>>> e32409e4
             }
             else {
                 thisReceiver = context.scope.getImplicitReceiver();
