--- conflicted
+++ resolved
@@ -402,8 +402,6 @@
             }
 
         }
-<<<<<<< HEAD
-=======
 
         @TestMetadata("jps-plugin/testData/incremental/withJava/javaUsedInKotlin")
         @TestDataPath("$PROJECT_ROOT")
@@ -550,6 +548,5 @@
             }
 
         }
->>>>>>> 432bdcd0
     }
 }